/**
* =============================================================================
* Source Python
* Copyright (C) 2012 Source Python Development Team.  All rights reserved.
* =============================================================================
*
* This program is free software; you can redistribute it and/or modify it under
* the terms of the GNU General Public License, version 3.0, as published by the
* Free Software Foundation.
*
* This program is distributed in the hope that it will be useful, but WITHOUT
* ANY WARRANTY; without even the implied warranty of MERCHANTABILITY or FITNESS
* FOR A PARTICULAR PURPOSE.  See the GNU General Public License for more
* details.
*
* You should have received a copy of the GNU General Public License along with
* this program.  If not, see <http://www.gnu.org/licenses/>.
*
* As a special exception, the Source Python Team gives you permission
* to link the code of this program (as well as its derivative works) to
* "Half-Life 2," the "Source Engine," and any Game MODs that run on software
* by the Valve Corporation.  You must obey the GNU General Public License in
* all respects for all other code used.  Additionally, the Source.Python
* Development Team grants this exception to all derivative works.
*/

#ifndef _ENTITIES_ENTITY_WRAP_H
#define _ENTITIES_ENTITY_WRAP_H

//-----------------------------------------------------------------------------
// Includes.
//-----------------------------------------------------------------------------
#include "utilities/baseentity.h"
#include "utilities/sp_util.h"
#include "utilities/conversions.h"
#include "utilities/wrap_macros.h"
#include "toolframework/itoolentity.h"


//-----------------------------------------------------------------------------
// Definitions.
//-----------------------------------------------------------------------------
#define MAX_KEY_VALUE_LENGTH 1024


//-----------------------------------------------------------------------------
// External variables.
//-----------------------------------------------------------------------------
extern IServerTools* servertools;


//-----------------------------------------------------------------------------
// CBaseEntity extension class.
//-----------------------------------------------------------------------------
class CBaseEntityWrapper: public IServerEntity
{
private:
	// Make sure that nobody can call the constructor/destructor
	CBaseEntityWrapper() {}
	~CBaseEntityWrapper() {}

public:
	// We need to keep the order of these methods up-to-date and maybe we need
	// to add new methods for other games.
	// TODO: Do we want to do this? Or do we want to dynamically call the methods from Python?
	virtual ServerClass* GetServerClass() = 0;
	virtual int YouForgotToImplementOrDeclareServerClass() = 0;
	virtual datamap_t* GetDataDescMap() = 0;

public:
	static boost::shared_ptr<CBaseEntityWrapper> __init__(unsigned int uiEntityIndex)
	{
		return CBaseEntityWrapper::wrap(BaseEntityFromIndex(uiEntityIndex, true));
	}

	static boost::shared_ptr<CBaseEntityWrapper> wrap(CBaseEntity* pEntity)
	{
		return boost::shared_ptr<CBaseEntityWrapper>(
			(CBaseEntityWrapper *) pEntity,
			&NeverDeleteDeleter<CBaseEntityWrapper *>
		);
	}

	static str GetKeyValueString(CBaseEntity* pBaseEntity, const char* szName)
	{
<<<<<<< HEAD
		char szResult[MAX_KEY_VALUE_LENGTH];
		servertools->GetKeyValue(pBaseEntity, szName, szResult, MAX_KEY_VALUE_LENGTH);
=======
		char szResult[1024];
		if (!servertools->GetKeyValue(pBaseEntity, szName, szResult, 1024))
			BOOST_RAISE_EXCEPTION(PyExc_NameError, "\"%s\" is not a valid KeyValue for entity class \"%s\".",
				szName, ((CBaseEntityWrapper *)pBaseEntity)->GetDataDescMap()->dataClassName);
>>>>>>> 081fa5ac

		// Fix for field name "model". I think a string_t object is copied to szResult.
		if (strcmp(szName, "model") == 0)
			return *(char **) szResult;

		return str(szResult);
	}

	static int GetKeyValueInt(CBaseEntity* pBaseEntity, const char* szName)
	{
		return extract<int>(eval("lambda x: int(x)")(GetKeyValueString(pBaseEntity, szName)));
	}

	static float GetKeyValueFloat(CBaseEntity* pBaseEntity, const char* szName)
	{
		return extract<float>(eval("lambda x: float(x)")(GetKeyValueString(pBaseEntity, szName)));
	}

	static Vector GetKeyValueVector(CBaseEntity* pBaseEntity, const char* szName)
	{
		object vec = eval("lambda x: tuple(map(float, x.split(' ')))")(GetKeyValueString(pBaseEntity, szName));
		return Vector(extract<float>(vec[0]), extract<float>(vec[1]), extract<float>(vec[2]));
	}

	static bool GetKeyValueBool(CBaseEntity* pBaseEntity, const char* szName)
	{
		return strcmp(extract<const char *>(GetKeyValueString(pBaseEntity, szName)), "1") == 0;
	}

	static Color GetKeyValueColor(CBaseEntity* pBaseEntity, const char* szName)
	{
		object color = eval("lambda x: tuple(map(int, x.split(' ')))")(GetKeyValueString(pBaseEntity, szName));
		return Color(extract<int>(color[0]), extract<int>(color[1]), extract<int>(color[2]), extract<int>(color[3]));
	}

	static void SetKeyValueColor(CBaseEntity* pBaseEntity, const char* szName, Color color)
	{
		char string[16];
		Q_snprintf(string, sizeof(string), "%i %i %i %i", color.r(), color.g(), color.b(), color.a());
		SetKeyValue(pBaseEntity, szName, string);
	}

	template<class T>
	static void SetKeyValue(CBaseEntity* pBaseEntity, const char* szName, T value)
	{
		if (!servertools->SetKeyValue(pBaseEntity, szName, value))
			BOOST_RAISE_EXCEPTION(PyExc_NameError, "\"%s\" is not a valid KeyValue for entity class \"%s\".",
				szName, ((CBaseEntityWrapper *)pBaseEntity)->GetDataDescMap()->dataClassName);
	}
};


#endif // _ENTITIES_ENTITY_WRAP_H<|MERGE_RESOLUTION|>--- conflicted
+++ resolved
@@ -83,15 +83,10 @@
 
 	static str GetKeyValueString(CBaseEntity* pBaseEntity, const char* szName)
 	{
-<<<<<<< HEAD
 		char szResult[MAX_KEY_VALUE_LENGTH];
-		servertools->GetKeyValue(pBaseEntity, szName, szResult, MAX_KEY_VALUE_LENGTH);
-=======
-		char szResult[1024];
-		if (!servertools->GetKeyValue(pBaseEntity, szName, szResult, 1024))
+		if (!servertools->GetKeyValue(pBaseEntity, szName, szResult, MAX_KEY_VALUE_LENGTH))
 			BOOST_RAISE_EXCEPTION(PyExc_NameError, "\"%s\" is not a valid KeyValue for entity class \"%s\".",
 				szName, ((CBaseEntityWrapper *)pBaseEntity)->GetDataDescMap()->dataClassName);
->>>>>>> 081fa5ac
 
 		// Fix for field name "model". I think a string_t object is copied to szResult.
 		if (strcmp(szName, "model") == 0)
