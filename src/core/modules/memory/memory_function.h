--- conflicted
+++ resolved
@@ -90,11 +90,8 @@
 
 	void DeleteHook();
 
-<<<<<<< HEAD
 	bool AddHook(HookType_t eType, HookHandlerFn* pFunc);
 
-=======
->>>>>>> b3c5310d
 public:
 	boost::python::tuple	m_tArgs;
 	object					m_oConverter;
