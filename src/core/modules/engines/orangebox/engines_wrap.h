--- conflicted
+++ resolved
@@ -74,7 +74,6 @@
 			reference_existing_object_policy()
 		)
 
-<<<<<<< HEAD
 		.def("set_achievement_mgr",
 			&IVEngineServer::SetAchievementMgr,
 			"Sets the achievement manager."
@@ -83,10 +82,11 @@
 		.def("get_achievement_mgr",
 			&IVEngineServer::GetAchievementMgr,
 			"Returns the current achievement manager.",
-=======
+			reference_existing_object_policy()
+		)
+
 		.def("get_server",
 			&IVEngineServer::GetIServer,
->>>>>>> 7204fba5
 			reference_existing_object_policy()
 		)
 	;
