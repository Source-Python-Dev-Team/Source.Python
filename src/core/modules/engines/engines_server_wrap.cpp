/**
* =============================================================================
* Source Python
* Copyright (C) 2012-2015 Source Python Development Team.  All rights reserved.
* =============================================================================
*
* This program is free software; you can redistribute it and/or modify it under
* the terms of the GNU General Public License, version 3.0, as published by the
* Free Software Foundation.
*
* This program is distributed in the hope that it will be useful, but WITHOUT
* ANY WARRANTY; without even the implied warranty of MERCHANTABILITY or FITNESS
* FOR A PARTICULAR PURPOSE.  See the GNU General Public License for more
* details.
*
* You should have received a copy of the GNU General Public License along with
* this program.  If not, see <http://www.gnu.org/licenses/>.
*
* As a special exception, the Source Python Team gives you permission
* to link the code of this program (as well as its derivative works) to
* "Half-Life 2," the "Source Engine," and any Game MODs that run on software
* by the Valve Corporation.  You must obey the GNU General Public License in
* all respects for all other code used.  Additionally, the Source.Python
* Development Team grants this exception to all derivative works.
*/

//---------------------------------------------------------------------------------
// Includes.
//---------------------------------------------------------------------------------
// Required to fix compilation errors after including cdll_int.h (CSGO only)
#if defined( _WIN32 )
	#include <Windows.h>
#endif

#include "export_main.h"
#include "utilities/conversions.h"

#include "dt_send.h"
#include "irecipientfilter.h"
#include "server_class.h"
#include "iscratchpad3d.h"
#include "cdll_int.h"
#include "con_nprint.h"
#include "iachievementmgr.h"
#include "client_textmessage.h"
#include "steam/steamclientpublic.h"
#include "inetchannelinfo.h"
#include "eiface.h"
#include "engine/iserverplugin.h"
#include "engines.h"
#include "iserver.h"
#include "iclient.h"
#include "inetmessage.h"

#include ENGINE_INCLUDE_PATH(engines_wrap.h)


//---------------------------------------------------------------------------------
// External variables.
//---------------------------------------------------------------------------------
extern IVEngineServer* engine;
extern IServerGameDLL* servergamedll;


//---------------------------------------------------------------------------------
// Forward declarations.
//---------------------------------------------------------------------------------
void export_engine_server(scope);
void export_query_cvar_status(scope);
void export_server_game_dll(scope);
void export_iserver(scope);


//---------------------------------------------------------------------------------
// Declare the _server module.
//---------------------------------------------------------------------------------
DECLARE_SP_SUBMODULE(_engines, _server)
{
	export_engine_server(_server);
	export_query_cvar_status(_server);
	export_server_game_dll(_server);
	export_iserver(_server);
}


//---------------------------------------------------------------------------------
// Exports IVEngineServer.
//---------------------------------------------------------------------------------
void export_engine_server(scope _server)
{
	// Call engine specific implementation function
	IVEngineServer_Visitor(

	class_<IVEngineServer, boost::noncopyable>("_EngineServer", no_init)
		.def("change_level",
			&IVEngineServer::ChangeLevel,
			"Tells the engine to change the level. If s2 is None, the engine will execute a \
			changelevel command. If s2 is a valid map, the engine will execute a changelevel2 \
			command",
			args("s1", "s2")
		)

		.def("is_map_valid",
			&IVEngineServerExt::IsMapValid,
			"Returns true if filename refers to a valid map.",
			args("filename")
		)

		.def("is_dedicated_server",
			&IVEngineServer::IsDedicatedServer,
			"Returns true if the engine is running in dedicated mode."
		)

		.def("is_in_edit_mode",
			&IVEngineServer::IsInEditMode,
			"Returns false if the engine is not in hammer editing mode."
		)

		.def("precache_model",
			&IVEngineServerExt::precache_model,
			"Precaches a model and returns an integer containing its index.",
			("s", arg("preload")=false)
		)

		.def("precache_decal",
			&IVEngineServerExt::precache_decal,
			"Precaches a decal file and returns an integer containing its index.",
			("s", arg("preload")=false)
		)

		.def("precache_generic",
			&IVEngineServerExt::precache_generic,
			"Precaches a generic asset file and returns an integer containing its index.",
			("s", arg("preload")=false)
		)

		.def("is_model_precached",
			&IVEngineServer::IsModelPrecached,
			"Returns true if the given model is precached.",
			args("s")
		)

		.def("is_decal_precached",
			&IVEngineServer::IsDecalPrecached,
			"Returns true if the given decal is precached.",
			args("s")
		)

		.def("is_generic_precached",
			&IVEngineServer::IsGenericPrecached,
			"Returns true if the given generic asset is precached.",
			args("s")
		)

		.def("get_cluster_for_origin",
			&IVEngineServer::GetClusterForOrigin,
			"Returns the cluster number for the specified position.",
			args("origin")
		)

		.def("get_pvs_for_cluster",
			&IVEngineServer::GetPVSForCluster,
			"Gets the PVS bits for a specified cluster and copies the bits into outputpvs.",
			args("cluster", "outputpvslength", "outputpvs")
		)

		.def("check_origin_in_pvs",
			&IVEngineServer::CheckOriginInPVS,
			"Check whether the specified origin is inside the PVS",
			args("org", "checkpvs", "checkpvssize")
		)

		.def("check_box_in_pvs",
			&IVEngineServer::CheckBoxInPVS,
			"Checks whether the specified worldspace bounding box is inside the specified PVS",
			args("mins", "maxs", "checkpvs", "checkpvssize")
		)

		.add_property("entity_count",
			&IVEngineServer::GetEntityCount,
			"Returns the number of used edict slots."
		)

		.def("get_player_net_info",
			&IVEngineServer::GetPlayerNetInfo,
			"Returns stats info interface for a client netchannel.",
			args("player_index"),
			reference_existing_object_policy()
		)

		.def("create_edict",
			&IVEngineServer::CreateEdict,
			"Creates an edict. If <force_edict_index> is not -1, then it return the edict with that index.",
			args("force_edict_index"),
			reference_existing_object_policy()
		)

		.def("remove_edict",
			&IVEngineServer::RemoveEdict,
			"Remove the specified edict and place back into the free edict list.",
			args("edict_instance")
		)

		.def("emit_ambient_sound",
			&IVEngineServer::EmitAmbientSound,
			"Emits an ambient sound associated with the specified entity",
			args("entindex", "pos", "samp", "vol", "soundlevel", "flags", "pitch", "delay")
		)

		.def("fade_client_volume",
			&IVEngineServer::FadeClientVolume,
			"Fade out the client's volume level toward silence (or fadePercent)",
			args("edict", "fade_percent", "fade_out_seconds", "hold_time", "fade_in_seconds")
		)

		.def("sentence_group_pick",
			&IVEngineServer::SentenceGroupPick,
			args("group_index", "name", "name_buf_len")
		)

		.def("sentence_group_pick_sequential",
			&IVEngineServer::SentenceGroupPickSequential,
			args("group_index", "name", "name_buf_len", "sentence_index", "reset")
		)

		.def("sentence_index_from_name",
			&IVEngineServer::SentenceIndexFromName,
			args("sentence_name")
		)

		.def("sentence_name_from_index",
			&IVEngineServer::SentenceNameFromIndex,
			args("sentence_index")
		)

		.def("sentence_group_index_from_name",
			&IVEngineServer::SentenceGroupIndexFromName,
			args("group_name")
		)

		.def("sentence_group_name_from_index",
			&IVEngineServer::SentenceGroupNameFromIndex,
			args("group_index")
		)

		.def("sentence_length",
			&IVEngineServer::SentenceLength,
			args("sentence_index")
		)

		.def("server_command",
			&IVEngineServerExt::ServerCommand,
			"Issues a command to the command parser as if it was typed at the server console.",
			args("command")
		)

		.def("server_execute",
			&IVEngineServer::ServerExecute,
			"Executes any commands currently in the command parser immediately (instead of once per frame)."
		)

		.def("client_command",
			&IVEngineServerExt::ClientCommand,
			"Runs a command on the client.",
			("edict", "command", arg("server_side")=false)
		)

		.def("light_style",
			&IVEngineServer::LightStyle,
			"Set the lightstyle to the specified value and network the change to any connected clients.",
			args("style", "val")
		)

		.def("static_decal",
			&IVEngineServer::StaticDecal,
			"Project a static decal onto the specified entity / model (for level placed decals in the .bsp)",
			args("origin_in_entity_space", "decal_index", "entity_index", "model_index", "low_priority")
		)

		.def("message_determine_multicast_recipients",
			&IVEngineServer::Message_DetermineMulticastRecipients,
			"Given the current PVS (or PAS), determine which players should hear/recieve the message.",
			args("use_pas", "origin", "player_bits")
		)

		.def("client_printf",
			&IVEngineServer::ClientPrintf,
			"Prints szMsg to the client's console.",
			args("edict", "message")
		)

		.def("con_nprintf",
			&IVEngineServerExt::Con_NPrintf,
			"LISTEN SERVER ONLY: Prints a string to the notification area of the screen.",
			args("pos", "string")
		)

		.def("con_nxprintf",
			&IVEngineServerExt::Con_NXPrintf,
			"LISTEN SERVER ONLY: Same as con_nprintf but allows you to specify additional information.",
			args("info", "string")
		)

		.def("set_view",
			&IVEngineServer::SetView,
			"Change a specified player's \"view entity\"",
			args("client", "view_entity")
		)

		.def("crosshair_angle",
			&IVEngineServer::CrosshairAngle,
			"Sets the player's crosshair angle",
			args("client", "pitch", "yaw")
		)

		.def("lock_network_string_tables",
			&IVEngineServer::LockNetworkStringTables,
			"Locks/unlocks the network string tables.",
			args("lock")
		)

		.def("create_fake_client",
			&IVEngineServer::CreateFakeClient,
			"Creates a bot with the given name. Returns NULL if this call fails.",
			args("netname"),
			reference_existing_object_policy()
		)

		.def("get_client_convar_value",
			&IVEngineServer::GetClientConVarValue,
			"Get a convar keyvalue for specified client.",
			args("client_index", "name")
		)

		.def("reset_pvs",
			&IVEngineServer::ResetPVS,
			"Resets the potentially visible set. pvssize is the size in bytes of the buffer pointed to by pvs.",
			args("pvs", "pvssize")
		)

		.def("add_origin_to_pvs",
			&IVEngineServer::AddOriginToPVS,
			"Merge the pvs bits into the current accumulated pvs based on the specified origin.",
			args("origin")
		)

		.def("set_area_portal_state",
			&IVEngineServer::SetAreaPortalState,
			"Marks a specified area portal as open or closed.",
			args("portal_number", "is_open")
		)

		.def("playback_temp_entity",
			&IVEngineServer::PlaybackTempEntity,
			"Queue a temp entity for transmission",
			args("filter", "delay", "sender", "st", "class_id")
		)

		.def("check_head_node_visible",
			&IVEngineServer::CheckHeadnodeVisible,
			"Given a node number and the specified PVS, return with the node is in the PVS.",
			args("nodenum", "pvs", "vissize")
		)

		.def("check_areas_connected",
			&IVEngineServer::CheckAreasConnected,
			"Using area bits, check whether area 1 flows into area 2 and vice versa (depends on portal state)",
			args("area1", "area2")
		)

		.def("get_area",
			&IVEngineServer::GetArea,
			"Given an origin, determine which area index the origin is within.",
			args("origin")
		)

		.def("get_area_bits",
			&IVEngineServer::GetAreaBits,
			"Get area portal bit set.",
			args("area", "bits", "buflen")
		)

		.def("get_area_portal_plane",
			&IVEngineServer::GetAreaPortalPlane,
			"Given a view origin and a portal key, fill in the plane that leads out of this area.",
			args("view_origin", "portal_key", "plane")
		)

		.def("load_game_state",
			&IVEngineServer::LoadGameState,
			"Save/Restore wrapper - FIXME: At some point we should move this to its own interface.",
			args("mapname", "create_players")
		)

		.def("load_adjacent_ents",
			&IVEngineServer::LoadAdjacentEnts,
			args("old_level", "landmark_name")
		)

		.add_property("map_entities_string",
			&IVEngineServer::GetMapEntitiesString,
			"Get the pristine map entity lump string."
		)

		.def("text_message_get",
			&IVEngineServer::TextMessageGet,
			"Text message system -- lookup the text message of the specified name",
			args("name"),
			reference_existing_object_policy()
		)

		.def("log_print",
			&IVEngineServer::LogPrint,
			"Print a message to the server log file.",
			args("msg")
		)

		.def("build_entity_cluster_list",
			&IVEngineServer::BuildEntityClusterList,
			"Builds PVS information for an entity.",
			args("edict", "pvs_info")
		)

		.def("solid_moved",
			&IVEngineServer::SolidMoved,
			"A solid entity moved, update spatial partition.",
			args("solid_ent", "solid_collide", "prev_abs_origin", "test_surrounding_bounds_only")
		)

		.def("trigger_moved",
			&IVEngineServer::TriggerMoved,
			"A trigger entity moved, update the spatial partition",
			args("trigger_ent", "test_surrounding_bounds_only")
		)

		.def("create_spatial_partition",
			&IVEngineServer::CreateSpatialPartition,
			"Create a custom spatial partition",
			args("worldmin", "worldmax"),
			reference_existing_object_policy()
		)

		.def("destroy_spatial_partition",
			&IVEngineServer::DestroySpatialPartition,
			"Destroy a custom spatial partition",
			args("partition")
		)

		.def("draw_map_to_scratch_pad",
			&IVEngineServer::DrawMapToScratchPad,
			"Draw the brush geometry in the map into the scratch pad.",
			args("pad", "flags")
		)

		.def("get_entity_transmit_bits_for_client",
			&IVEngineServer::GetEntityTransmitBitsForClient,
			"This returns which entities, to the server's knowledge the client currently knows about.",
			args("client_index"),
			reference_existing_object_policy()
		)

		.def("is_paused",
			&IVEngineServer::IsPaused,
			"Returns true if the game is paused"
		)

		.def("force_exact_file",
			&IVEngineServer::ForceExactFile,
			"Marks the filename for consistency checking. this should be called after precaching the file.",
			args("file")
		)

		.def("force_model_bounds",
			&IVEngineServer::ForceModelBounds,
			"Marks a precached model as having a maximum bounding size on the client.",
			args("s", "mins", "maxs")
		)

		.def("clear_save_dir_after_client_load",
			&IVEngineServer::ClearSaveDirAfterClientLoad
		)

		.def("set_fake_client_convar_value",
			&IVEngineServer::SetFakeClientConVarValue,
			"Sets a USERINFO client ConVar for a fakeclient.",
			args("entity", "cvar", "value")
		)

		.def("force_simple_material",
			&IVEngineServer::ForceSimpleMaterial,
			"Marks the material (vmt file) for consistency checking.",
			args("s")
		)

		.def("set_area_portal_states",
			&IVEngineServer::SetAreaPortalStates,
			"Mark some area portals as open/closed.",
			args("portal_numbers", "is_open", "portals")
		)

		.def("notify_edict_flags_change",
			&IVEngineServer::NotifyEdictFlagsChange,
			"Called when relevant edict state flags change.",
			args("edict")
		)

		.def("get_prev_check_transmit_info",
			&IVEngineServer::GetPrevCheckTransmitInfo,
			args("pPlayerEdict"),
			reference_existing_object_policy()
		)

		.add_property("shared_edict_change_info",
			make_function(
				&IVEngineServer::GetSharedEdictChangeInfo,
				reference_existing_object_policy()
			)
		)

		.def("allow_immediate_edict_reuse",
			&IVEngineServer::AllowImmediateEdictReuse,
			"Tells the engine we can immediately re-use all the edict indices."
		)

		.def("is_internal_build",
			&IVEngineServer::IsInternalBuild,
			"Returns true if the engine is an internal build."
		)

		.def("get_change_accessor",
			&IVEngineServer::GetChangeAccessor,
			args("edict"),
			reference_existing_object_policy()
		)

		.def("clean_up_entity_cluster_list",
			&IVEngineServer::CleanUpEntityClusterList,
			"Cleans up the cluster list.",
			args("pvs_info")
		)

<<<<<<< HEAD
		.def("get_app_id",
=======
		.add_property("achievement_mgr",
			make_function(
				&IVEngineServer::GetAchievementMgr,
				reference_existing_object_policy()
			),
			&IVEngineServer::SetAchievementMgr,
			"Return the achievement manager."
		)

		.add_property("app_id",
>>>>>>> c0781666
			&IVEngineServer::GetAppID,
			"Returns the game's appid."
		)

		.def("is_low_violence",
			&IVEngineServer::IsLowViolence,
			"Returns true if the game is in low-violence mode."
		)

		.def("start_query_cvar_value",
			&IVEngineServerExt::StartQueryCvarValue,
			"Returns the value of a cvar on the client.",
			args("edict", "cvar_name")
		)

		.def("insert_server_command",
			&IVEngineServer::InsertServerCommand,
			"Inserts a command into the server's command buffer.",
			args("command_string")
		)

		.def("get_player_info",
			&IVEngineServer::GetPlayerInfo,
			"Fill in the player info structure for the specified player.",
			args("ent_num", "pinfo")
		)

		.def("is_client_fully_authenticated",
			&IVEngineServer::IsClientFullyAuthenticated,
			"Returns true if this client has been fully authenticated by Steam.",
			args("edict")
		)

		.def("set_dedicated_server_benchmark_mode",
			&IVEngineServer::SetDedicatedServerBenchmarkMode,
			"Makes the host run 1 tick per frame.",
			args("benchmark_mode")
		)

		/*
		.def("is_split_screen_player",
			&IVEngineServer::SetDedicatedServerBenchmarkMode,
			args("ent_num")
		)
		*/

		.add_property("cluster_count",
			&IVEngineServer::GetClusterCount,
			"Returns total number of clusters."
		)

		/*
		TODO: Create a wrapper that requires a list or tuple with bbox_t elements
		.def("get_all_cluster_bounds",
			&IVEngineServer::GetAllClusterBounds,
			"Gets a list of all clusters and bounds.",
			args("bbox_list", "max_bbox")
		)

		TODO: Patch SDK, so we can access CGameStatsData
		.def("set_gamestats_data",
			&IVEngineServer::SetGamestatsData,
			"Sets the gamestats data container.",
			args("gamestats_data")
		)
		
		.def("get_gamestats_data",
			&IVEngineServer::GetGamestatsData,
			"Returns the gamestats data container.",
			reference_existing_object_policy()
		)
		*/

		.def("get_client_steamid",
			&IVEngineServer::GetClientSteamID,
			"Returns the SteamID of the specified player. Returns NULL if the player isn't authenticated.",
			args("client"),
			reference_existing_object_policy()
		)

		.def("client_command_key_values",
			&IVEngineServer::ClientCommandKeyValues,
			"Sends a client command keyvalues which are deleted inside this function.",
			args("edict", "key_values")
		)

		// Not on L4D2
		.NOT_IMPLEMENTED("server_version")
		.NOT_IMPLEMENTED("game_server_steamid")

		// OB specific methods
		.NOT_IMPLEMENTED("multiplayer_end_game")
		.NOT_IMPLEMENTED("create_fake_client_ex")
		.NOT_IMPLEMENTED("replay")

		// BM:S specific
		.NOT_IMPLEMENTED("server")

		// CS:GO specific methods
		.NOT_IMPLEMENTED("launch_options")
		.NOT_IMPLEMENTED("is_userid_in_use")
		.NOT_IMPLEMENTED("get_loading_process_for_userid")
		.NOT_IMPLEMENTED("is_log_enabled")
		.NOT_IMPLEMENTED("timescale")
		.NOT_IMPLEMENTED("is_level_main_menu_background")
		.NOT_IMPLEMENTED("is_any_client_low_violence")
		.NOT_IMPLEMENTED("is_split_screen_player")
		.NOT_IMPLEMENTED("get_split_screen_player_for_edict")
		.NOT_IMPLEMENTED("is_override_load_game_ents_on")
		.NOT_IMPLEMENTED("force_flush_entity")
		.NOT_IMPLEMENTED("get_single_player_shared_memory_space")
		.NOT_IMPLEMENTED("alloc_level_static_data")
		.NOT_IMPLEMENTED("is_creating_reslist")
		.NOT_IMPLEMENTED("get_replayis_creating_xbox_reslist")
		.NOT_IMPLEMENTED("is_dedicated_server_for_xbox")
		.NOT_IMPLEMENTED("is_dedicated_server_for_ps3")
		.NOT_IMPLEMENTED("pause")
		.NOT_IMPLEMENTED("host_validated_session")
		.NOT_IMPLEMENTED("refresh_screen_if_necessary")
		.NOT_IMPLEMENTED("has_paint_map")
		.NOT_IMPLEMENTED("sphere_paint_surface")
		.NOT_IMPLEMENTED("sphere_trace_paint_surface")
		.NOT_IMPLEMENTED("remove_all_paint")
		.NOT_IMPLEMENTED("paint_all_surfaces")
		.NOT_IMPLEMENTED("get_client_xuid")
		.NOT_IMPLEMENTED("is_active_app")
		.NOT_IMPLEMENTED("set_noclip_enabled")
		.NOT_IMPLEMENTED("get_paint_map_data_rle")
		.NOT_IMPLEMENTED("load_paint_map_data_rle")
		.NOT_IMPLEMENTED("send_paint_map_data_to_client")
		.NOT_IMPLEMENTED("latency_for_choreo_sounds")
		.NOT_IMPLEMENTED("get_client_cross_play_platform")
		.NOT_IMPLEMENTED("ensure_instance_baseline")
		.NOT_IMPLEMENTED("reserve_server_for_queued_game")
		.NOT_IMPLEMENTED("get_engine_hltv_info")

	) ADD_MEM_TOOLS(IVEngineServer); // IVEngineServer_Visitor

	BEGIN_CLASS_INFO(IVEngineServer)
		FUNCTION_INFO(ChangeLevel)
		FUNCTION_INFO(IsMapValid)
		FUNCTION_INFO(IsDedicatedServer)
		FUNCTION_INFO(IsInEditMode)
		FUNCTION_INFO(PrecacheModel)
		FUNCTION_INFO(PrecacheDecal)
		FUNCTION_INFO(PrecacheGeneric)
		FUNCTION_INFO(IsModelPrecached)
		FUNCTION_INFO(IsDecalPrecached)
		FUNCTION_INFO(IsGenericPrecached)
		FUNCTION_INFO(GetClusterForOrigin)
		FUNCTION_INFO(GetPVSForCluster)
		FUNCTION_INFO(CheckOriginInPVS)
		FUNCTION_INFO(CheckBoxInPVS)
		FUNCTION_INFO(GetEntityCount)
		FUNCTION_INFO(GetPlayerNetInfo)
		FUNCTION_INFO(CreateEdict)
		FUNCTION_INFO(RemoveEdict)
		FUNCTION_INFO(EmitAmbientSound)
		FUNCTION_INFO(FadeClientVolume)
		FUNCTION_INFO(SentenceGroupPick)
		FUNCTION_INFO(SentenceGroupPickSequential)
		FUNCTION_INFO(SentenceIndexFromName)
		FUNCTION_INFO(SentenceNameFromIndex)
		FUNCTION_INFO(SentenceGroupIndexFromName)
		FUNCTION_INFO(SentenceGroupNameFromIndex)
		FUNCTION_INFO(SentenceLength)
		FUNCTION_INFO(ServerCommand)
		FUNCTION_INFO(ServerExecute)
		FUNCTION_INFO(ClientCommand)
		FUNCTION_INFO(LightStyle)
		FUNCTION_INFO(StaticDecal)
		FUNCTION_INFO(Message_DetermineMulticastRecipients)
		FUNCTION_INFO(ClientPrintf)
		FUNCTION_INFO(Con_NPrintf)
		FUNCTION_INFO(Con_NXPrintf)
		FUNCTION_INFO(SetView)
		FUNCTION_INFO(CrosshairAngle)
		FUNCTION_INFO(LockNetworkStringTables)
		FUNCTION_INFO(CreateFakeClient)
		FUNCTION_INFO(GetClientConVarValue)
		FUNCTION_INFO(ResetPVS)
		FUNCTION_INFO(AddOriginToPVS)
		FUNCTION_INFO(SetAreaPortalState)
		FUNCTION_INFO(PlaybackTempEntity)
		FUNCTION_INFO(CheckHeadnodeVisible)
		FUNCTION_INFO(CheckAreasConnected)
		FUNCTION_INFO(GetArea)
		FUNCTION_INFO(GetAreaBits)
		FUNCTION_INFO(GetAreaPortalPlane)
		FUNCTION_INFO(LoadGameState)
		FUNCTION_INFO(LoadAdjacentEnts)
		FUNCTION_INFO(GetMapEntitiesString)
		FUNCTION_INFO(TextMessageGet)
		FUNCTION_INFO(LogPrint)
		FUNCTION_INFO(BuildEntityClusterList)
		FUNCTION_INFO(SolidMoved)
		FUNCTION_INFO(TriggerMoved)
		FUNCTION_INFO(CreateSpatialPartition)
		FUNCTION_INFO(DestroySpatialPartition)
		FUNCTION_INFO(DrawMapToScratchPad)
		FUNCTION_INFO(GetEntityTransmitBitsForClient)
		FUNCTION_INFO(IsPaused)
		FUNCTION_INFO(ForceExactFile)
		FUNCTION_INFO(ForceModelBounds)
		FUNCTION_INFO(ClearSaveDirAfterClientLoad)
		FUNCTION_INFO(SetFakeClientConVarValue)
		FUNCTION_INFO(ForceSimpleMaterial)
		FUNCTION_INFO(SetAreaPortalStates)
		FUNCTION_INFO(NotifyEdictFlagsChange)
		FUNCTION_INFO(GetPrevCheckTransmitInfo)
		FUNCTION_INFO(GetSharedEdictChangeInfo)
		FUNCTION_INFO(AllowImmediateEdictReuse)
		FUNCTION_INFO(IsInternalBuild)
		FUNCTION_INFO(GetChangeAccessor)
		FUNCTION_INFO(CleanUpEntityClusterList)
		FUNCTION_INFO(GetAppID)
		FUNCTION_INFO(IsLowViolence)
		FUNCTION_INFO(StartQueryCvarValue)
		FUNCTION_INFO(InsertServerCommand)
		FUNCTION_INFO(GetPlayerInfo)
		FUNCTION_INFO(IsClientFullyAuthenticated)
		FUNCTION_INFO(SetDedicatedServerBenchmarkMode)
		FUNCTION_INFO(GetClusterCount)
		FUNCTION_INFO(GetClientSteamID)
		FUNCTION_INFO(ClientCommandKeyValues)
	END_CLASS_INFO()

	_server.attr("engine_server") = object(ptr(engine));
}


//---------------------------------------------------------------------------------
// Exports EQueryCvarValueStatus.
//---------------------------------------------------------------------------------
void export_query_cvar_status(scope _server)
{
	enum_<EQueryCvarValueStatus> QueryCvarStatus("QueryCvarStatus");

	// Values...
	QueryCvarStatus.value("SUCCESS", eQueryCvarValueStatus_ValueIntact);
	QueryCvarStatus.value("NOT_FOUND", eQueryCvarValueStatus_CvarNotFound);
	QueryCvarStatus.value("INVALID", eQueryCvarValueStatus_NotACvar);
	QueryCvarStatus.value("PROTECTED", eQueryCvarValueStatus_CvarProtected);
}


//-----------------------------------------------------------------------------
// Exports IServerGameDLL.
//-----------------------------------------------------------------------------
void export_server_game_dll(scope _server)
{
	class_<IServerGameDLL, boost::noncopyable> ServerGameDLL("_ServerGameDLL", no_init);
	
	// Methods...
	ServerGameDLL.add_property(
		"all_server_classes",
		make_function(
			&IServerGameDLL::GetAllServerClasses,
			reference_existing_object_policy()
		)
	);
	
	// Add memory tools...
	ServerGameDLL ADD_MEM_TOOLS(IServerGameDLL);
	
	// Singleton...
	_server.attr("server_game_dll") = object(ptr(servergamedll));
}


//-----------------------------------------------------------------------------
// Exports IServer.
//-----------------------------------------------------------------------------
void export_iserver(scope _server)
{
	class_<IConnectionlessPacketHandler, IConnectionlessPacketHandler*, boost::noncopyable> _IConnectionlessPacketHandler("ConnectionlessPacketHandler", no_init);

	class_< IServer, IServer*, bases<IConnectionlessPacketHandler>, boost::noncopyable > _IServer("Server", no_init);

	_IServer.add_property(
		"num_clients",
		&IServer::GetNumClients,
		"Return the current number of clients."
	);

	_IServer.add_property(
		"num_proxies",
		&IServer::GetNumProxies,
		"Return the number of attached HLTV proxies."
	);

	_IServer.add_property(
		"num_fake_clients",
		&IServer::GetNumFakeClients,
		"Return the number of fake clients."
	);

	_IServer.add_property(
		"max_clients",
		&IServer::GetMaxClients,
		"Return the current client limit."
	);

	_IServer.def(
		"get_client",
		&IServer::GetClient,
		"Return the interface to a client.",
		reference_existing_object_policy()
	);

	_IServer.add_property(
		"client_count",
		&IServer::GetClientCount,
		"Return the number of client slots (used and unused)."
	);

	_IServer.add_property(
		"udp_port",
		&IServer::GetUDPPort,
		"Return the currently used UDP port."
	);

	_IServer.add_property(
		"time",
		&IServer::GetTime,
		"Return the game world time."
	);

	_IServer.add_property(
		"tick",
		&IServer::GetTick,
		"Return the game world tick."
	);

	_IServer.add_property(
		"tick_interval",
		&IServer::GetTickInterval,
		"Return the tick interval in seconds."
	);

	_IServer.add_property(
		"name",
		&IServer::GetName,
		"Return the public server name"
	);

	_IServer.add_property(
		"map_name",
		&IServer::GetMapName,
		"Return the current map name."
	);

	_IServer.add_property(
		"spawn_count",
		&IServer::GetSpawnCount
	);

	_IServer.add_property(
		"num_classes",
		&IServer::GetNumClasses
	);

	_IServer.add_property(
		"class_bits",
		&IServer::GetClassBits
	);

	_IServer.def(
		"get_net_stats",
		&IServer::GetNetStats,
		"Total net in/out in bytes/sec."
	);

	_IServer.add_property(
		"num_players",
		&IServer::GetNumPlayers
	);

	_IServer.def(
		"get_player_info",
		&IServer::GetPlayerInfo
	);

	_IServer.def(
		"is_active",
		&IServer::IsActive
	);

	_IServer.def(
		"is_loading",
		&IServer::IsLoading
	);

	_IServer.def(
		"is_dedicated",
		&IServer::IsDedicated
	);

	_IServer.def(
		"is_multiplayer",
		&IServer::IsMultiplayer
	);

	_IServer.def(
		"is_pausable",
		&IServer::IsPausable
	);

	_IServer.def(
		"is_hltv",
		&IServer::IsHLTV
	);

	/*
	_IServer.def(
		"is_replay",
		&IServer::IsReplay
	);
	*/

	_IServer.add_property(
		"password",
		&IServer::GetPassword,
		&IServer::SetPassword,
		"Return the server password."
	);

	_IServer.add_property(
		"paused",
		&IServer::IsPaused,
		&IServer::SetPaused
	);

	_IServer.def(
		"broadcast_message",
		GET_METHOD(void, IServer, BroadcastMessage, INetMessage&, bool, bool)
	);

	_IServer.def(
		"broadcast_message",
		GET_METHOD(void, IServer, BroadcastMessage, INetMessage&, IRecipientFilter&)
	);

	_IServer.def(
		"disconnect_client",
		&IServer::DisconnectClient
	);

	_IServer ADD_MEM_TOOLS(IServer)
}<|MERGE_RESOLUTION|>--- conflicted
+++ resolved
@@ -539,9 +539,6 @@
 			args("pvs_info")
 		)
 
-<<<<<<< HEAD
-		.def("get_app_id",
-=======
 		.add_property("achievement_mgr",
 			make_function(
 				&IVEngineServer::GetAchievementMgr,
@@ -552,7 +549,6 @@
 		)
 
 		.add_property("app_id",
->>>>>>> c0781666
 			&IVEngineServer::GetAppID,
 			"Returns the game's appid."
 		)
