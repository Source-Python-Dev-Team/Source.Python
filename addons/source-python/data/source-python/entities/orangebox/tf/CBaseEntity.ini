--- conflicted
+++ resolved
@@ -45,18 +45,12 @@
 
     # _ZN11CBaseEntity8EndTouchEPS_
     [[end_touch]]
-<<<<<<< HEAD
-        offset_linux = 104
-        offset_windows = 103
+        offset_linux = 106
+        offset_windows = 105
         arguments = POINTER
 
     # _ZNK11CBasePlayer25PhysicsSolidMaskForEntityEv
     [[get_solid_mask]]
         offset_linux = 171
         offset_windows = 170
-        return_type = UINT
-=======
-        offset_linux = 106
-        offset_windows = 105
-        arguments = POINTER
->>>>>>> 0171b362
+        return_type = UINT