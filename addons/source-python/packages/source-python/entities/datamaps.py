--- conflicted
+++ resolved
@@ -44,16 +44,6 @@
 # =============================================================================
 # >> CLASSES
 # =============================================================================
-<<<<<<< HEAD
-class InputFunction(Function):
-
-    """Class used to create and call an Input type function."""
-
-    def __init__(self, name, argument_type, function, this):
-        """Instantiate the function instance and store the base attributes."""
-        super(InputFunction, self).__init__(function)
-
-=======
 class EntityProperty(object):
 
     """Class used to store property information for verification."""
@@ -88,7 +78,6 @@
         """Instantiate the function instance and store the base attributes."""
         super(InputFunction, self).__init__(function)
 
->>>>>>> 5b29fe30
         self._name = name
         self._argument_type = argument_type
         self._this = this
