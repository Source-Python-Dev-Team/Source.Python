# ../entities/entity.py

"""Provides a base class to interact with a specific entity."""

# =============================================================================
# >> IMPORTS
# =============================================================================
# Python Imports
#   Contextlib
from contextlib import suppress

# Source.Python Imports
#   Core
from core import GAME_NAME
#   Engines
from engines.precache import Model
from engines.trace import engine_trace
from engines.trace import ContentMasks
from engines.trace import GameTrace
from engines.trace import Ray
from engines.trace import TraceFilterSimple
#   Entities
from entities import BaseEntityGenerator
from entities import TakeDamageInfo
from entities.classes import server_classes
from entities.constants import DamageTypes
from entities.constants import RenderMode
from entities.factories import factory_dictionary
from entities.helpers import create_entity
from entities.helpers import edict_from_index
from entities.helpers import index_from_inthandle
from entities.helpers import index_from_pointer
from entities.helpers import spawn_entity
#   Filters
from filters.weapons import WeaponClassIter
#   Memory
from memory import get_object_pointer
from memory import make_object
#   Players
from players.constants import HitGroup
#   Studio
from studio.cache import model_cache
from studio.constants import INVALID_ATTACHMENT_INDEX


# =============================================================================
# >> FORWARD IMPORTS
# =============================================================================
# Source.Python Imports
#   Entities
from _entities._entity import BaseEntity


# =============================================================================
# >> ALL DECLARATION
# =============================================================================
# Add all the global variables to __all__
__all__ = ('BaseEntity',
           'Entity',
           )


# =============================================================================
# >> GLOBAL VARIABLES
# =============================================================================
# Get a list of projectiles for the game
_projectile_weapons = [weapon.name for weapon in WeaponClassIter('grenade')]


# =============================================================================
# >> CLASSES
# =============================================================================
class Entity(BaseEntity):
    """Class used to interact directly with entities."""

    def __init__(self, index):
        """Initialize the Entity object."""
        # Initialize the object
        super().__init__(index)

        # Set the entity's base attributes
        object.__setattr__(self, '_index', index)
        object.__setattr__(self, '_edict', None)
        object.__setattr__(self, '_pointer', None)

    def __getattr__(self, attr):
        """Find if the attribute is valid and returns the appropriate value."""
        # Loop through all of the entity's server classes
        for server_class in self.server_classes:

            # Does the current server class contain the given attribute?
            if hasattr(server_class, attr):

                # Return the attribute's value
                return getattr(make_object(server_class, self.pointer), attr)

        # If the attribute is not found, raise an error
        raise AttributeError('Attribute "{0}" not found'.format(attr))

    def __setattr__(self, attr, value):
        """Find if the attribute is value and sets its value."""
        # Is the given attribute a property?
        if (attr in super().__dir__() and isinstance(
                getattr(self.__class__, attr, None), property)):

            # Set the property's value
            object.__setattr__(self, attr, value)

            # No need to go further
            return

        # Loop through all of the entity's server classes
        for server_class in self.server_classes:

            # Does the current server class contain the given attribute?
            if hasattr(server_class, attr):

                # Set the attribute's value
                setattr(server_class(self.pointer, wrap=True), attr, value)

                # No need to go further
                return

        # If the attribute is not found, just set the attribute
        super().__setattr__(attr, value)

    def __dir__(self):
        """Return an alphabetized list of attributes for the instance."""
        # Get the base attributes
        attributes = set(super().__dir__())

        # Loop through all server classes for the entity
        for server_class in self.server_classes:

            # Loop through all of the server class' attributes
            for attr in dir(server_class):

                # Add the attribute if it is not private
                if not attr.startswith('_'):
                    attributes.add(attr)

        # Return a sorted list of attributes
        return sorted(attributes)

    @classmethod
    def create(cls, classname):
        """Create a new entity with the given classname."""
        return cls(create_entity(classname))

    @staticmethod
    def find(classname):
        """Try to find an entity with the given classname.

        If not entity has been found, None will be returned.

        :param str classname: The classname of the entity.
        :return: Return the found entity.
        :rtype: Entity
        """
        # Import this here to fix a circular import
        from filters.entities import EntityIter

        for entity in EntityIter(classname):
            return entity

        return None

    @classmethod
    def find_or_create(cls, classname):
        """Try to find an entity with the given classname.

        If no entity has been found, it will be created.

        :param str classname: The classname of the entity.
        :return: Return the found or created entity.
        :rtype: Entity
        """
        entity = cls.find(classname)
        if entity is None:
            entity = cls.create(classname)

        return entity

    def spawn(self):
        """Spawn the entity."""
        spawn_entity(self.index)

    @classmethod
    def _obj(cls, ptr):
        """Return an entity instance of the given pointer."""
        return cls(index_from_pointer(ptr))

    @property
    def _size(self):
        """Return the entity's size."""
        return self.factory.size

    @property
    def factory(self):
        """Return the entity's factory."""
        return factory_dictionary.find_factory(self.classname)

    @property
    def index(self):
        """Return the entity's index."""
        return self._index

    @property
    def edict(self):
        """Return the entity's :class:`entities.Edict` instance."""
        if self._edict is None:
            edict = edict_from_index(self.index)
            object.__setattr__(self, '_edict', edict)
        return self._edict

    @property
    def pointer(self):
        """Return the entity's :class:`memory.Pointer`."""
        if self._pointer is None:
            pointer = get_object_pointer(self)
            object.__setattr__(self, '_pointer', pointer)
        return self._pointer

    @property
    def inthandle(self):
        """Return the entity's integer handle."""
        return self.basehandle.to_int()

    @property
    def collideable(self):
        """Return the entity's Collideable instance."""
        return self.edict.collideable

    @property
    def networkable(self):
        """Return the entity's Networkable instance."""
        return self.edict.networkable

    @property
    def server_class(self):
        """Return the entity's server class."""
        return self.networkable.server_class

    @property
    def server_classes(self):
        """Yield all server classes for the entity."""
        # Loop through all server classes for the entity
        for server_class in server_classes.get_entity_server_classes(self):

            # Yield the server class
            yield server_class

    @property
    def properties(self):
        """Iterate over all descriptors available for the entity.

        This property is a helper for scripters
            to know what descriptors an entity has available.
        """
        # Loop through each server class for the entity
        for server_class in self.server_classes:

            # Loop through the server class' descriptors
            for name in server_class.properties:

                # Yield the descriptor
                yield name

    @property
    def inputs(self):
        """Iterate over all inputs available for the entity.

        This property is a helper for scripters
            to know what inputs an entity has available.
        """
        # Loop through each server class for the entity
        for server_class in self.server_classes:

            # Loop through the server class' inputs
            for name in server_class.inputs:

                # Yield the input
                yield name

    @property
    def outputs(self):
        """Iterate over all outputs available for the entity.

        This property is a helper for scripters
            to know what outputs an entity has available.
        """
        # Loop through each server class for the entity
        for server_class in self.server_classes:

            # Loop through the server class' outputs
            for name in server_class.outputs:

                # Yield the input
                yield name

    @property
    def keyvalues(self):
        """Iterate over all entity keyvalues available for the entity.

        This property is a helper for scripters
            to know what keyvalues an entity has available.
        """
        # Loop through each server class for the entity
        for server_class in self.server_classes:

            # Loop through the server class' keyvalues
            for keyvalue in server_class.keyvalues:

                # Yield the keyvalue
                yield keyvalue

    def get_color(self):
        """Return the entity's color as a Color instance."""
        return self.render_color

    def set_color(self, color):
        """Set the entity's color."""
        # Set the entity's render mode
        self.render_mode = RenderMode.TRANS_COLOR

        # Set the entity's color
        self.render_color = color

        # Set the entity's alpha
        self.render_amt = color.a

    # Set the "color" property for Entity
    color = property(
        get_color, set_color,
        doc="""Property to get/set the entity's color values.""")

    def get_model(self):
        """Return the entity's model."""
        return Model(self.model_name)

    def set_model(self, model):
        """Set the entity's model to the given model."""
        self.model_index = model.index
        self.set_key_value_string('model', model.path)

    model = property(
        get_model, set_model,
        doc="""Property to get/set the entity's model.""")

    @property
    def model_header(self):
        """Return a ModelHeader instance of the current entity's model."""
        return model_cache.get_model_header(model_cache.find_model(
            self.model.path))

    def get_property_bool(self, name):
        """Return the boolean property."""
        return self._get_property(name, 'bool')

    def get_property_color(self, name):
        """Return the Color property."""
        return self._get_property(name, 'Color')

    def get_property_edict(self, name):
        """Return the Edict property."""
        return self._get_property(name, 'Edict')

    def get_property_float(self, name):
        """Return the float property."""
        return self._get_property(name, 'float')

    def get_property_int(self, name):
        """Return the integer property."""
        return self._get_property(name, 'int')

    def get_property_interval(self, name):
        """Return the Interval property."""
        return self._get_property(name, 'Interval')

    def get_property_pointer(self, name):
        """Return the pointer property."""
        return self._get_property(name, 'pointer')

    def get_property_quaternion(self, name):
        """Return the Quaternion property."""
        return self._get_property(name, 'Quaternion')

    def get_property_short(self, name):
        """Return the short property."""
        return self._get_property(name, 'short')

    def get_property_ushort(self, name):
        """Return the ushort property."""
        return self._get_property(name, 'ushort')

    def get_property_string(self, name):
        """Return the string property."""
        return self._get_property(name, 'string_array')

    def get_property_string_pointer(self, name):
        """Return the string property."""
        return self._get_property(name, 'string_pointer')

    def get_property_char(self, name):
        """Return the char property."""
        return self._get_property(name, 'char')

    def get_property_uchar(self, name):
        """Return the uchar property."""
        return self._get_property(name, 'uchar')

    def get_property_uint(self, name):
        """Return the uint property."""
        return self._get_property(name, 'uint')

    def get_property_vector(self, name):
        """Return the Vector property."""
        return self._get_property(name, 'Vector')

    def _get_property(self, name, prop_type):
        """Verify the type and return the property."""
        # Loop through all entity server classes
        for server_class in self.server_classes:

            # Is the name a member of the current server class?
            if name not in server_class.properties:
                continue

            # Is the type the correct type?
            if prop_type != server_class.properties[name].prop_type:
                raise TypeError('Property "{0}" is of type {1} not {2}'.format(
                    name, server_class.properties[name].prop_type, prop_type))

            # Return the property for the entity
            return getattr(
                make_object(server_class._properties, self.pointer), name)

        # Raise an error if the property name was not found
        raise ValueError(
            'Property "{0}" not found for entity type "{1}"'.format(
                name, self.classname))

    def set_property_bool(self, name, value):
        """Set the boolean property."""
        self._set_property(name, 'bool', value)

    def set_property_color(self, name, value):
        """Set the Color property."""
        self._set_property(name, 'Color', value)

    def set_property_edict(self, name, value):
        """Set the Edict property."""
        self._set_property(name, 'Edict', value)

    def set_property_float(self, name, value):
        """Set the float property."""
        self._set_property(name, 'float', value)

    def set_property_int(self, name, value):
        """Set the integer property."""
        self._set_property(name, 'int', value)

    def set_property_interval(self, name, value):
        """Set the Interval property."""
        self._set_property(name, 'Interval', value)

    def set_property_pointer(self, name, value):
        """Set the pointer property."""
        self._set_property(name, 'pointer', value)

    def set_property_quaternion(self, name, value):
        """Set the Quaternion property."""
        self._set_property(name, 'Quaternion', value)

    def set_property_short(self, name, value):
        """Set the short property."""
        self._set_property(name, 'short', value)

    def set_property_ushort(self, name, value):
<<<<<<< HEAD
        """Set the short property."""
=======
        """Set the ushort property."""
>>>>>>> b32c82b0
        self._set_property(name, 'ushort', value)

    def set_property_string(self, name, value):
        """Set the string property."""
        self._set_property(name, 'string_array', value)

    def set_property_string_pointer(self, name, value):
        """Set the string property."""
        self._set_property(name, 'string_pointer', value)

    def set_property_char(self, name, value):
        """Set the char property."""
        self._set_property(name, 'char', value)

    def set_property_uchar(self, name, value):
        """Set the uchar property."""
        self._set_property(name, 'uchar', value)

    def set_property_uint(self, name, value):
        """Set the uint property."""
        self._set_property(name, 'uint', value)

    def set_property_vector(self, name, value):
        """Set the Vector property."""
        self._set_property(name, 'Vector', value)

    def _set_property(self, name, prop_type, value):
        """Verify the type and set the property."""
        # Loop through all entity server classes
        for server_class in self.server_classes:

            # Is the name a member of the current server class?
            if name not in server_class.properties:
                continue

            # Is the type the correct type?
            if prop_type != server_class.properties[name].prop_type:
                raise TypeError('Property "{0}" is of type {1} not {2}'.format(
                    name, server_class.properties[name].prop_type, prop_type))

            # Set the property for the entity
            setattr(make_object(
                server_class._properties, self.pointer), name, value)

            # Is the property networked?
            if server_class.properties[name].networked:

                # Notify the change of state
                self.edict.state_changed()

            # No need to go further
            return

        # Raise an error if the property name was not found
        raise ValueError(
            'Property "{0}" not found for entity type "{1}"'.format(
                name, self.classname))

    def get_input(self, name):
        """Return the InputFunction instance for the given name."""
        # Loop through each server class for the entity
        for server_class in self.server_classes:

            # Does the current server class contain the input?
            if name in server_class.inputs:

                # Return the InputFunction instance for the given input name
                return getattr(
                    make_object(server_class._inputs, self.pointer), name)

        # If no server class contains the input, raise an error
        raise ValueError(
            'Unknown input "{0}" for entity type "{1}".'.format(
                name, self.classname))

    def call_input(self, name, *args, **kwargs):
        """Call the InputFunction instance for the given name."""
        self.get_input(name)(*args, **kwargs)

    def lookup_attachment(self, name):
        """Return the attachment index matching the given name."""
        # Get the ModelHeader instance of the entity
        model_header = self.model_header

        # Loop through all attachments
        for index in range(model_header.attachments_count):

            # Are the names matching?
            if name == model_header.get_attachment(index).name:

                # Return the current index
                return index

        # No attachment found
        return INVALID_ATTACHMENT_INDEX

    def is_in_solid(
            self, mask=ContentMasks.ALL, generator=BaseEntityGenerator):
        """Return whether or not the entity is in solid."""
        # Get a Ray object of the entity physic box
        ray = Ray(self.origin, self.origin, self.mins, self.maxs)

        # Get a new GameTrace instance
        trace = GameTrace()

        # Do the trace
        engine_trace.trace_ray(ray, mask, TraceFilterSimple(
            [entity.index for entity in generator()]), trace)

        # Return whether or not the trace did hit
        return trace.did_hit()

    def take_damage(
            self, damage, damage_type=DamageTypes.GENERIC, attacker_index=None,
            weapon_index=None, hitgroup=HitGroup.GENERIC, skip_hooks=False,
            **kwargs):
        """Method used to hurt the entity with the given arguments."""
        # Import Entity classes
        # Doing this in the global scope causes cross import errors
        from weapons.entity import Weapon

        # Is the game supported?
        if not hasattr(self, 'on_take_damage'):

            # Raise an error if not supported
            raise NotImplementedError(
                '"take_damage" is not implemented for {0}'.format(GAME_NAME))

        # Store values for later use
        attacker = None
        weapon = None

        # Was an attacker given?
        if attacker_index is not None:

            # Try to get the Entity instance of the attacker
            with suppress(ValueError):
                attacker = Entity(attacker_index)

        # Was a weapon given?
        if weapon_index is not None:

            # Try to get the Weapon instance of the weapon
            with suppress(ValueError):
                weapon = Weapon(weapon_index)

        # Is there a weapon but no attacker?
        if attacker is None and weapon is not None:

            # Try to get the attacker based off of the weapon's owner
            with suppress(ValueError, OverflowError):
                attacker_index = index_from_inthandle(weapon.current_owner)
                attacker = Entity(attacker_index)

        # Is there an attacker but no weapon?
        if attacker is not None and weapon is None:

            # Try to use the attacker's active weapon
            with suppress(AttributeError, ValueError, OverflowError):
                weapon = Weapon(index_from_inthandle(attacker.active_weapon))

        # Try to set the hitgroup
        with suppress(AttributeError):
            self.hitgroup = hitgroup

        # Get a TakeDamageInfo instance
        take_damage_info = TakeDamageInfo()

        # Is there a valid weapon?
        if weapon is not None:

            # Is the weapon a projectile?
            if weapon.classname in _projectile_weapons:

                # Set the inflictor to the weapon's index
                take_damage_info.inflictor = weapon.index

            # Is the weapon not a projectile and the attacker is valid?
            elif attacker_index is not None:

                # Set the inflictor to the attacker's index
                take_damage_info.inflictor = attacker_index

            # Set the weapon to the weapon's index
            take_damage_info.weapon = weapon.index

        # Is the attacker valid?
        if attacker_index is not None:

            # Set the attacker to the attacker's index
            take_damage_info.attacker = attacker_index

        # Set the damage amount
        take_damage_info.damage = damage

        # Set the damage type value
        take_damage_info.type = damage_type

        # Loop through the given keywords
        for item in kwargs:

            # Set the offset's value
            setattr(take_damage_info, item, kwargs[item])

        if skip_hooks:
            self.on_take_damage.skip_hooks(take_damage_info)
        else:
            self.on_take_damage(take_damage_info)<|MERGE_RESOLUTION|>--- conflicted
+++ resolved
@@ -477,11 +477,7 @@
         self._set_property(name, 'short', value)
 
     def set_property_ushort(self, name, value):
-<<<<<<< HEAD
-        """Set the short property."""
-=======
         """Set the ushort property."""
->>>>>>> b32c82b0
         self._set_property(name, 'ushort', value)
 
     def set_property_string(self, name, value):
