--- conflicted
+++ resolved
@@ -396,11 +396,7 @@
         self._set_property(name, 'short', value)
 
     def set_property_ushort(self, name, value):
-<<<<<<< HEAD
-        """Set the short property."""
-=======
         """Set the ushort property."""
->>>>>>> 5d6a395c
         self._set_property(name, 'ushort', value)
 
     def set_property_string(self, name, value):
