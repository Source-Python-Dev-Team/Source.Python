--- conflicted
+++ resolved
@@ -295,13 +295,8 @@
         # Get all the text to display
         self._get_help_text(self, items_dictionary)
 
-<<<<<<< HEAD
         # Get the maximum length of all sub-commands
         length = max(map(len, items_dictionary.keys())) + 1
-=======
-                # Get the instance's help text
-                message += '\n' + self[item].help_text
->>>>>>> c0781666
 
         # Get the subsequent indent value
         indent = ' ' * (length + 2)
