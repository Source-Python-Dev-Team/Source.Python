# ../players/weapons/__init__.py

"""Provides base player weapon functionality."""

# =============================================================================
# >> IMPORTS
# =============================================================================
# Source.Python Imports
#   Basetypes
from basetypes import SendPropTypes
#   Entities
from entities.entity import BaseEntity
from entities.helpers import index_from_inthandle
#   Engines
from engines.server import server_game_dll
#   Weapons
from weapons.default import NoWeaponManager
from weapons.manager import weapon_manager


# =============================================================================
<<<<<<< HEAD
# >> ALL DECLARATION
# =============================================================================
__all__ = ('Weapon',
           )


# =============================================================================
# >> GLOBAL VARIALBES
# =============================================================================
# Use try/except to import the game specific weapon class
try:

    # Get the game's file's instance
    _game_instance = import_module('players.games.{0}'.format(GAME_NAME))

# Was an ImportError encountered?
except ImportError:

    # Set the variable to None if failed to import
    _game_instance = import_module('players.games')


# =============================================================================
=======
>>>>>>> 4437fd81
# >> CLASSES
# =============================================================================
class _PlayerWeapons(object):

    """Extends PlayerEntity to provide basic weapon functionality."""

    # =========================================================================
    # >> GET AMMO
    # =========================================================================
    def get_ammo(self, weapon):
        """Return the amount of ammo the player has for the given weapon."""
        # Get the proper classname for the weapon
        classname = weapon_manager[weapon].name

        # Return the amount of ammo the player has for the weapon
        return self._get_weapon_ammo(classname)

    def get_primary_ammo(self):
        """Return the amount of ammo the player has for their primary."""
        return self._get_weapon_ammo(is_filters='primary')

    def get_secondary_ammo(self):
        """Return the amount of ammo the player has for their secondary."""
        return self._get_weapon_ammo(is_filters='secondary')

    def _get_weapon_ammo(
            self, classname=None, is_filters=None, not_filters=None):
        """Return the amount of ammo for the given arguments.

        Returns for the first weapon found from the given arguments.
        """
        # Get the index for the weapon with the given arguments
        index = self.get_weapon_index(classname, is_filters, not_filters)

        # Was no index found for the given arguments?
        if index is None:

            # Return 0 as the amount
            return 0

        # Get the BaseEntity instance for the index
        weapon = BaseEntity(index)

        # Return the amount of ammo the player has for the weapon
        return self.get_property_int(
            weapon_manager.ammoprop + '%03d' % weapon.ammoprop)

    # =========================================================================
    # >> GET CLIP
    # =========================================================================
    def get_clip(self, weapon):
        """Return the amount of ammo in the clip for the given weapon."""
        # Get the proper classname for the weapon
        classname = weapon_manager[weapon].name

        # Return the amount of ammo in the weapon's clip
        return self._get_weapon_clip(classname)

    def get_primary_clip(self):
        """Return the amount of ammo in the player's primary weapon clip."""
        return self._get_weapon_clip(is_filters='primary')

    def get_secondary_clip(self):
        """Return the amount of ammo in the player's secondary weapon clip."""
        return self._get_weapon_clip(is_filters='secondary')

    def _get_weapon_clip(
            self, classname=None, is_filters=None, not_filters=None):
        """Return the clip amount for the given arguments.

        Returns for the first weapon found from the given arguments.
        """
        # Get the index for the weapon with the given arguments
        index = self.get_weapon_index(classname, is_filters, not_filters)

        # Was no index found for the given arguments?
        if index is None:

            # Return 0 as the amount
            return 0

        # Get the BaseEntity instance for the index
        weapon = BaseEntity(index)

        # Return the amount of ammo in the weapon's clip
        return weapon.clip

    # =========================================================================
    # >> SET AMMO
    # =========================================================================
    def set_ammo(self, weapon, value):
        """Set the player's ammo property for the given weapon."""
        # Get the proper classname for the weapon
        classname = weapon_manager[weapon].name

        # Set the player's ammo value
        self._set_weapon_ammo(value, classname)

    def set_primary_ammo(self, value):
        """Set the player's primary weapon's ammo value."""
        self._set_weapon_ammo(value, is_filters='primary')

    def set_secondary_ammo(self, value):
        """Set the player's secondary weapon's ammo value."""
        self._set_weapon_ammo(value, is_filters='secondary')

    def _set_weapon_ammo(
            self, value, classname=None, is_filters=None, not_filters=None):
        """Set the player's ammo value for the given arguments.

        Sets for the first weapon found from the given arguments.
        """
        # Get the index for the given arguments
        index = self.get_weapon_index(classname, is_filters, not_filters)

        # Was no index found?
        if index is None:

            # Raise an error
            raise LookupError(
                'No index found for given arguments '
                '"{0}, {1}, {2}" for player "{3}"'.format(
                    classname, is_filters, not_filters, self.userid))

        # Get the entity's BaseEntity instance
        weapon = BaseEntity(index)

        # Set the player's ammo value
        self.set_property_int(
            weapon_manager.ammoprop + '%03d' % weapon.ammoprop, value)

    # =========================================================================
    # >> SET CLIP
    # =========================================================================
    def set_clip(self, weapon, value):
        """Set the player's clip value for the given weapon."""
        # Get the proper classname for the weapon
        classname = weapon_manager[weapon].name

        # Set the clip value for the given weapon
        self._set_weapon_clip(value, classname)

    def set_primary_clip(self, value):
        """Set the player's primary weapon's clip value."""
        self._set_weapon_clip(value, is_filters='primary')

    def set_secondary_clip(self, value):
        """Set the player's secondary weapon's clip value."""
        self._set_weapon_clip(value, is_filters='secondary')

    def _set_weapon_clip(
            self, value, classname=None, is_filters=None, not_filters=None):
        """Set the player's clip value for the given arguments.

        Sets for the first weapon found from the given arguments.
        """
        # Get the index for the given arguments
        index = self.get_weapon_index(classname, is_filters, not_filters)

        # Was no index found?
        if index is None:

            # Raise an error
            raise LookupError(
                'No index found for given arguments '
                '"{0}, {1}, {2}" for player "{3}"'.format(
                    classname, is_filters, not_filters, self.userid))

        # Get the entity's BaseEntity instance
        weapon = BaseEntity(index)

        # Set the weapon's clip value
        weapon.clip = value

    # =========================================================================
    # >> ADD AMMO
    # =========================================================================
    def add_ammo(self, weapon, value):
        """Add ammo to the given weapon."""
        # Get the proper classname for the weapon
        classname = weapon_manager[weapon].name

        # Add ammo for the given weapon
        self._add_weapon_ammo(value, classname)

    def add_primary_ammo(self, value):
        """Add ammo for the player's primary weapon."""
        self._add_weapon_ammo(value, is_filters='primary')

    def add_secondary_ammo(self, value):
        """Add ammo for the player's secondary weapon."""
        self._add_weapon_ammo(value, is_filters='secondary')

    def _add_weapon_ammo(
            self, value, classname=None, is_filters=None, not_filters=None):
        """Add ammo to the player's current value for the given arguments.

        Adds for the first weapon found from the given arguments.
        """
        # Get the index for the given arguments
        index = self.get_weapon_index(classname, is_filters, not_filters)

        # Was no index found?
        if index is None:

            # Raise an error
            raise LookupError(
                'No index found for given arguments '
                '"{0}, {1}, {2}" for player "{3}"'.format(
                    classname, is_filters, not_filters, self.userid))

        # Get the entity's BaseEntity instance
        weapon = BaseEntity(index)

        # Get the current ammo value
        current = self.get_property_int(
            weapon_manager.ammoprop + '%03d' % weapon.ammoprop)

        # Add ammo to the current value
        self.set_property_int(
            weapon_manager.ammoprop + '%03d' % weapon.ammoprop,
            current + value)

    # =========================================================================
    # >> ADD CLIP
    # =========================================================================
    def add_clip(self, weapon, value):
        """Add ammo to the given weapon's clip."""
        # Get the proper classname for the weapon
        classname = weapon_manager[weapon].name

        # Add ammo to the given weapon's clip
        self._add_weapon_clip(value, classname)

    def add_primary_clip(self, value):
        """Add ammo for the player's primary weapon's clip."""
        self._add_weapon_clip(value, is_filters='primary')

    def add_secondary_clip(self, value):
        """Add ammo for the player's secondary weapon's clip."""
        self._add_weapon_clip(value, is_filters='secondary')

    def _add_weapon_clip(
            self, value, classname=None, is_filters=None, not_filters=None):
        """Add ammo to the weapon's current value for the given arguments.

        Adds for the first weapon found from the given arguments.
        """
        # Get the index for the given arguments
        index = self.get_weapon_index(classname, is_filters, not_filters)

        # Was no index found?
        if index is None:

            # Raise an error
            raise LookupError(
                'No index found for given arguments '
                '"{0}, {1}, {2}" for player "{3}"'.format(
                    classname, is_filters, not_filters, self.userid))

        # Get the entity's BaseEntity instance
        weapon = BaseEntity(index)

        # Add ammo to the weapon's clip
        weapon.clip += value

    # =========================================================================
    # >> WEAPON INDEXES
    # =========================================================================
    def get_primary(self):
        return Weapon(self, self.get_primary_index())

    def get_secondary(self):
        return Weapon(self, self.get_secondary_index())

    def get_primary_index(self):
        """Return the player's primary weapon's index."""
        return self.get_weapon_index(is_filters='primary')

    def get_secondary_index(self):
        """Return the player's secondary weapon's index."""
        return self.get_weapon_index(is_filters='secondary')

    def get_weapon(
            self, classname=None, is_filters=None, not_filters=None):
        index = self.get_weapon_index(classname, is_filters, not_filters)

        return index and Weapon(self, index)

    def get_weapon_index(
            self, classname=None, is_filters=None, not_filters=None):
        """Return the first instance of the given weapon classname/type."""
        # Loop through all weapon indexes for
        # the player with the given arguments
        for index in self.get_weapons_index(classname, is_filters, not_filters):

            # Return the first index found
            return index

        # If no index is found, return None
        return None

    def get_weapons(
            self, classname=None, is_filters=None, not_filters=None):
        return [Weapon(self, index) for index in self.get_weapons_index(
            classname, is_filters, not_filters)]

    def get_weapons_list(
            self, classname=None, is_filters=None, not_filters=None):
        return list(self.get_weapons(classname, is_filters, not_filters))

    def get_weapons_index(
            self, classname=None, is_filters=None, not_filters=None):
        """Iterate over all currently held weapons by thier index."""
        # Is the weapon array supported for the current game?
        if _weapon_prop_length is None:
            return

        # Loop through the length of the weapon array
        for offset in range(_weapon_prop_length):

            # Get the player's current weapon at this offset
            handle = self.get_property_int(
                weapon_manager.myweapons + '%03i' % offset)

            # Get the weapon's index
            index = index_from_inthandle(handle, raise_exception=False)

            # Is this a valid index?
            if not index:

                # Move onto the next offset
                continue

            # Get the weapon's edict
            edict = BaseEntity(index)

            # Get the weapon's classname
            weapon_class = edict.get_class_name()

            # Was a classname given and the current
            # weapon is not of that classname?
            if classname is not None and weapon_class != classname:

                # Do not yield this index
                continue

            # Import WeaponClassIter to use its functionality
            from filters.weapons import WeaponClassIter

            # Was a weapon type given and the
            # current weapon is not of that type?
            if not (is_filters is None and not_filters is None):
                if weapon_class not in list(WeaponClassIter(
                        is_filters, not_filters, 'classname')):

                    # Do not yield this index
                    continue

            # Yield the index
            yield index

    def get_weapons_index_list(
            self, classname=None, is_filters=None, not_filters=None):
        """Return a list of weapon indexes for the player."""
        return list(self.get_weapons_index(classname, is_filters, not_filters))

    # =========================================================================
    # >> COLOR METHODS
    # =========================================================================
    def get_weapon_color(self):
        """Return a tuple value for the player's active weapon's color."""
        # Get the handle of the player's active weapon
        handle = self.active_weapon

        # Get the weapon's BaseHandle instance
        index = index_from_inthandle(handle)

        # Was no index found?
        if index is None:

            # Raise an error
            raise ValueError(
                'No active weapon found for player "{0}"'.format(self.userid))

        # Return the entity's color
        return BaseEntity(index).color

    def set_weapon_color(self, red, green, blue, alpha=None):
        """Set the player's active weapon's color."""
        # Get the handle of the player's active weapon
        handle = self.active_weapon

        # Get the weapon's BaseHandle instance
        index = index_from_inthandle(handle)

        # Was no index found?
        if index is None:

            # Raise an error
            raise ValueError(
                'No active weapon found for player "{0}"'.format(self.userid))

        # Set the entity's color
        BaseEntity(index).color = (red, green, blue, alpha)


class Weapon(object):

    """Allows easy usage of the weapon's attributes."""

    def __init__(self, player, index):
        """Store the required variables."""
        # Store the player
        self._player = player

        # Store the index
        self._index = index

        # Store the edict
        self._edict = BaseEntity(index, 'weapon')

        # Set the classname as a placeholder
        self._classname = None

        # Set the weapon instance as a placeholder
        self._weapon = None

    # =========================================================================
    # >> AMMO
    # =========================================================================
    def get_ammo(self):
        """Return the amount of ammo the player has for the given weapon."""
        return self._player.get_prop_int(
            weapon_manager.ammoprop + '%03d' % self.weapon.ammoprop)

    def set_ammo(self, value):
        """Set the player's ammo property for the given weapon."""
        self._player.set_prop_int(
            weapon_manager.ammoprop + '%03d' % self.weapon.ammoprop, value)

    # Set the "ammo" property methods
    ammo = property(get_ammo, set_ammo)

    # =========================================================================
    # >> CLIP
    # =========================================================================
    def get_clip(self):
        """Return the amount of ammo in the clip for the given weapon."""
        return self.edict.clip

    def set_clip(self, value):
        """Set the player's clip value for the given weapon."""
        self.edict.clip = value

    # Set the "clip" property methods
    clip = property(get_clip, set_clip)

    @property
    def index(self):
        """Return the index of the given weapon."""
        return self._index

    @property
    def edict(self):
        """Return the edict of the given weapon."""
        return self._edict

    @property
    def classname(self):
        """Return the classname of the given weapon."""
        # Have we gotten the classname before?
        if self._classname is None:

            # Retrieve the classname from the weapon's edict
            self._classname = self.edict.get_class_name()

        # Return the classname
        return self._classname

    @property
    def weapon(self):
        """Return the weapon's instance from weapon_manager."""
        # Have we gotten the weapon instance before?
        if self._weapon is None:

            # Retrieve the instance from weapon_manager
            self._weapon = weapon_manager[self.classname]

        # Return the instance
        return self._weapon


# =============================================================================
# >> HELPER FUNCTIONS
# =============================================================================
def _find_weapon_prop_length(table):
    """Loop through a prop table to find the myweapons property length."""
    # Loop through the props in the table
    for offset in range(len(table)):

        # Get the prop
        item = table[offset]

        # Is this the m_hMyWeapons prop?
        if item.name == weapon_manager.myweapons[:~0]:

            # If so, return the length of the prop table
            return len(item.data_table)

        # Is the current prop a table?
        if item.type == SendPropTypes.DATATABLE:

            # Loop through the table
            _find_weapon_prop_length(item.data_table)

# Default the weapon prop length to None
_weapon_prop_length = None

# Is the game supported?
if not isinstance(weapon_manager, NoWeaponManager):

    # Get the first ServerClass object
    _current_class = server_game_dll.get_all_server_classes()

    # Use "while" to loop through all ServerClass objects
    while _current_class:

        # Loop through the ServerClass' props
        _weapon_prop_length = _find_weapon_prop_length(_current_class.table)

        # Was m_hMyWeapons found?
        if _weapon_prop_length is not None:

            # No need to continue looping
            break

        # Move to the next ServerClass
        _current_class = _current_class.next<|MERGE_RESOLUTION|>--- conflicted
+++ resolved
@@ -19,32 +19,6 @@
 
 
 # =============================================================================
-<<<<<<< HEAD
-# >> ALL DECLARATION
-# =============================================================================
-__all__ = ('Weapon',
-           )
-
-
-# =============================================================================
-# >> GLOBAL VARIALBES
-# =============================================================================
-# Use try/except to import the game specific weapon class
-try:
-
-    # Get the game's file's instance
-    _game_instance = import_module('players.games.{0}'.format(GAME_NAME))
-
-# Was an ImportError encountered?
-except ImportError:
-
-    # Set the variable to None if failed to import
-    _game_instance = import_module('players.games')
-
-
-# =============================================================================
-=======
->>>>>>> 4437fd81
 # >> CLASSES
 # =============================================================================
 class _PlayerWeapons(object):
@@ -315,31 +289,19 @@
     # >> WEAPON INDEXES
     # =========================================================================
     def get_primary(self):
-        return Weapon(self, self.get_primary_index())
-
-    def get_secondary(self):
-        return Weapon(self, self.get_secondary_index())
-
-    def get_primary_index(self):
         """Return the player's primary weapon's index."""
         return self.get_weapon_index(is_filters='primary')
 
-    def get_secondary_index(self):
+    def get_secondary(self):
         """Return the player's secondary weapon's index."""
         return self.get_weapon_index(is_filters='secondary')
-
-    def get_weapon(
-            self, classname=None, is_filters=None, not_filters=None):
-        index = self.get_weapon_index(classname, is_filters, not_filters)
-
-        return index and Weapon(self, index)
 
     def get_weapon_index(
             self, classname=None, is_filters=None, not_filters=None):
         """Return the first instance of the given weapon classname/type."""
         # Loop through all weapon indexes for
         # the player with the given arguments
-        for index in self.get_weapons_index(classname, is_filters, not_filters):
+        for index in self.weapon_indexes(classname, is_filters, not_filters):
 
             # Return the first index found
             return index
@@ -347,16 +309,12 @@
         # If no index is found, return None
         return None
 
-    def get_weapons(
+    def get_weapon_index_list(
             self, classname=None, is_filters=None, not_filters=None):
-        return [Weapon(self, index) for index in self.get_weapons_index(
-            classname, is_filters, not_filters)]
-
-    def get_weapons_list(
-            self, classname=None, is_filters=None, not_filters=None):
-        return list(self.get_weapons(classname, is_filters, not_filters))
-
-    def get_weapons_index(
+        """Return a list of weapon indexes for the player."""
+        return list(self.weapon_indexes(classname, is_filters, not_filters))
+
+    def weapon_indexes(
             self, classname=None, is_filters=None, not_filters=None):
         """Iterate over all currently held weapons by thier index."""
         # Is the weapon array supported for the current game?
@@ -407,11 +365,6 @@
             # Yield the index
             yield index
 
-    def get_weapons_index_list(
-            self, classname=None, is_filters=None, not_filters=None):
-        """Return a list of weapon indexes for the player."""
-        return list(self.get_weapons_index(classname, is_filters, not_filters))
-
     # =========================================================================
     # >> COLOR METHODS
     # =========================================================================
@@ -452,92 +405,6 @@
         BaseEntity(index).color = (red, green, blue, alpha)
 
 
-class Weapon(object):
-
-    """Allows easy usage of the weapon's attributes."""
-
-    def __init__(self, player, index):
-        """Store the required variables."""
-        # Store the player
-        self._player = player
-
-        # Store the index
-        self._index = index
-
-        # Store the edict
-        self._edict = BaseEntity(index, 'weapon')
-
-        # Set the classname as a placeholder
-        self._classname = None
-
-        # Set the weapon instance as a placeholder
-        self._weapon = None
-
-    # =========================================================================
-    # >> AMMO
-    # =========================================================================
-    def get_ammo(self):
-        """Return the amount of ammo the player has for the given weapon."""
-        return self._player.get_prop_int(
-            weapon_manager.ammoprop + '%03d' % self.weapon.ammoprop)
-
-    def set_ammo(self, value):
-        """Set the player's ammo property for the given weapon."""
-        self._player.set_prop_int(
-            weapon_manager.ammoprop + '%03d' % self.weapon.ammoprop, value)
-
-    # Set the "ammo" property methods
-    ammo = property(get_ammo, set_ammo)
-
-    # =========================================================================
-    # >> CLIP
-    # =========================================================================
-    def get_clip(self):
-        """Return the amount of ammo in the clip for the given weapon."""
-        return self.edict.clip
-
-    def set_clip(self, value):
-        """Set the player's clip value for the given weapon."""
-        self.edict.clip = value
-
-    # Set the "clip" property methods
-    clip = property(get_clip, set_clip)
-
-    @property
-    def index(self):
-        """Return the index of the given weapon."""
-        return self._index
-
-    @property
-    def edict(self):
-        """Return the edict of the given weapon."""
-        return self._edict
-
-    @property
-    def classname(self):
-        """Return the classname of the given weapon."""
-        # Have we gotten the classname before?
-        if self._classname is None:
-
-            # Retrieve the classname from the weapon's edict
-            self._classname = self.edict.get_class_name()
-
-        # Return the classname
-        return self._classname
-
-    @property
-    def weapon(self):
-        """Return the weapon's instance from weapon_manager."""
-        # Have we gotten the weapon instance before?
-        if self._weapon is None:
-
-            # Retrieve the instance from weapon_manager
-            self._weapon = weapon_manager[self.classname]
-
-        # Return the instance
-        return self._weapon
-
-
 # =============================================================================
 # >> HELPER FUNCTIONS
 # =============================================================================
