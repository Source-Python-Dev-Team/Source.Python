--- conflicted
+++ resolved
@@ -185,24 +185,14 @@
 
     def get_eye_location(self):
         """Return the eye location of the player."""
-<<<<<<< HEAD
-        return Vector(*tuple(self.get_prop_float(
-            'm_vecViewOffset[{0}]'.format(x)) + y for x, y in
-=======
         return Vector(*tuple(self.get_property_float(
             'localdata.m_vecViewOffset[{0}]'.format(x)) + y for x, y in
->>>>>>> 5b29fe30
             enumerate(self.origin)))
 
     def get_view_vector(self):
         """Return the view vector of the player."""
-<<<<<<< HEAD
-        eye_angle0 = self.get_prop_float('m_angEyeAngles[0]')
-        eye_angle1 = self.get_prop_float('m_angEyeAngles[1]')
-=======
         eye_angle0 = self.get_property_float('m_angEyeAngles[0]')
         eye_angle1 = self.get_property_float('m_angEyeAngles[1]')
->>>>>>> 5b29fe30
         return Vector(
             cos(radians(eye_angle1)),
             sin(radians(eye_angle1)),
