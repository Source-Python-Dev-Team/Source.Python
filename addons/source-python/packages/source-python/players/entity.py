# ../players/entity.py

"""Provides a class used to interact with a specific player."""

# =============================================================================
# >> IMPORTS
# =============================================================================
# Python Imports
#   Math
import math

# Source.Python Imports
#   Bitbuffers
from bitbuffers import BitBufferWrite
#   Core
from core import SOURCE_ENGINE_BRANCH
from core import SOURCE_ENGINE
#   Engines
from engines.server import server
from engines.server import engine_server
from engines.server import server_game_dll
from engines.trace import engine_trace
from engines.trace import ContentMasks
from engines.trace import GameTrace
from engines.trace import MAX_TRACE_LENGTH
from engines.trace import Ray
from engines.trace import TraceFilterSimple
#   Entities
from entities.constants import CollisionGroup
from entities.constants import INVALID_ENTITY_INDEX
from entities.constants import MoveType
from entities.constants import TakeDamage
from entities.entity import Entity
from entities.helpers import edict_from_index
from entities.helpers import index_from_inthandle
from entities.props import SendPropType
#   Mathlib
from mathlib import Vector
from mathlib import QAngle
#   Memory
import memory
from memory.hooks import PreHook
#   Players
from players import BaseClient
from players.constants import PlayerStates
from players.helpers import address_from_playerinfo
from players.helpers import get_client_language
from players.helpers import playerinfo_from_index
from players.helpers import uniqueid_from_playerinfo
from players.games import _GamePlayer
from players.voice import mute_manager
#   Weapons
from weapons.default import NoWeaponManager
from weapons.entity import Weapon
from weapons.manager import weapon_manager


# =============================================================================
# >> ALL DECLARATION
# =============================================================================
__all__ = ('Player',
           )


# =============================================================================
# >> CLASSES
# =============================================================================
<<<<<<< HEAD
class Player(Entity, _GameWeapons):
=======
class Player(Entity, _GamePlayer, _PlayerWeapons):
>>>>>>> 8ce08e84
    """Class used to interact directly with players."""

    def __init__(self, index):
        """Initialize the object.

        :param int index: A valid player index.
        :raise ValueError: Raised if the index is invalid.
        """
        super().__init__(index)
        object.__setattr__(self, '_playerinfo', None)

    @property
    def playerinfo(self):
        """Return the player's :class:`PlayerInfo` object."""
        if self._playerinfo is None:
            playerinfo = playerinfo_from_index(self.index)
            object.__setattr__(self, '_playerinfo', playerinfo)
        return self._playerinfo

    @property
    def instances(self):
        """Yield the player's base instances.

        Values yielded are the player's :class:`players.PlayerInfo`,
        :class:`entities.Edict` and :class:`memory.Pointer` objects.
        """
        yield self.playerinfo
        yield self.edict
        yield self.pointer

    @property
    def userid(self):
        """Return the player's userid.

        :rtype: int
        """
        return self.playerinfo.userid

    @property
    def steamid(self):
        """Return the player's SteamID.

        :rtype: str
        """
        return self.playerinfo.steamid

    def get_name(self):
        """Return the player's name.

        :rtype: str
        """
        return self.playerinfo.name

    def set_name(self, name):
        """Set the player's name."""
        self.base_client.set_name(name)

    name = property(get_name, set_name)

    @property
    def client(self):
        """Return the player's :class:`players.Client` object."""
        return server.get_client(self.index - 1)

    @property
    def base_client(self):
        """Return the player's :class:`players.BaseClient` object."""
        return memory.make_object(
            BaseClient, memory.get_object_pointer(self.client) - 4)

    @property
    def isdead(self):
        """Return if the player is dead or alive.

        :rtype: bool
        """
        return self.playerinfo.is_dead()

    @property
    def uniqueid(self):
        """Return the player's uniqueid."""
        return uniqueid_from_playerinfo(self.playerinfo)

    @property
    def address(self):
        """Return the player's IP address and port.

        If the player is a bot, an empty string will be returned.

        :return: The IP address. E.g. '127.0.0.1:27015'
        :rtype: str
        """
        return address_from_playerinfo(self.playerinfo)

    def get_team(self):
        """Return the player's team.

        :rtype: int
        """
        return self.playerinfo.team

    def set_team(self, value):
        """Set the players team."""
        self.playerinfo.team = team

    team = property(get_team, set_team)

    @property
    def language(self):
        """Return the player's language.

        If the player is a bot, an empty string will be returned.

        :rtype: str
        """
        return get_client_language(self.index)

    def get_trace_ray(self, mask=ContentMasks.ALL, trace_filter=None):
        """Return the player's current trace data.

        :param ContentMasks mask: Will be passed to the trace filter.
        :param TraceFilter trace_filter: The trace filter to use. If None was
            given :class:`engines.trace.TraceFilterSimple` will be used.
        :rtype: GameTrace
        """
        # Get the eye location of the player
        start_vec = self.eye_location

        # Calculate the greatest possible distance
        end_vec = start_vec + self.view_vector * MAX_TRACE_LENGTH

        # Create a new trace object
        trace = GameTrace()

        # Start the trace
        engine_trace.trace_ray(
            Ray(start_vec, end_vec), mask, TraceFilterSimple(
                (self.index,)) if trace_filter is None else trace_filter,
            trace
        )

        # Return the trace data
        return trace

    def get_view_coordinates(self):
        """Return the coordinates the player is currently looking at.

        Return None if the player is not looking at anything.

        :rtype: Vector
        """
        # Get the player's current trace data
        trace = self.get_trace_ray()

        # Return the end position of the trace if it hit something
        return trace.end_position if trace.did_hit() else None

    def set_view_coordinates(self, coords):
        """Force the player to look at the given coordinates.

        :param Vector coords: The coordinates the player should look at.
        """
        coord_eye_vec = coords - self.eye_location

        # Calculate the y angle value
        atan = math.degrees(math.atan(coord_eye_vec.y / coord_eye_vec.x))
        if coord_eye_vec.x < 0:
            y_angle = atan + 180
        elif coord_eye_vec.y < 0:
            y_angle = atan + 360
        else:
            y_angle = atan

        # Calculate the x angle value
        x_angle = 0 - math.degrees(math.atan(coord_eye_vec.z / math.sqrt(
            coord_eye_vec.y ** 2 + coord_eye_vec.x ** 2)))

        # Set the new angle
        self.teleport(None, QAngle(x_angle, y_angle, self.rotation.z), None)

    view_coordinates = property(get_view_coordinates, set_view_coordinates)

    def get_view_entity(self):
        """Return the entity that the player is looking at.

        Return None if the player is not looking at an entity.

        :rtype: Entity
        """
        # Get the player's current trace data
        trace = self.get_trace_ray()

        # Did the trace hit?
        if not trace.did_hit():
            return None

        # Return the hit entity as an Entity instance
        return Entity(trace.entity_index)

    def set_view_entity(self, entity):
        """Force the player to look at the origin of the given entity.

        :param Entity entity: The entity the player should look at.
        """
        self.view_coordinates = entity.origin

    view_entity = property(get_view_entity, set_view_entity)

    def get_view_player(self):
        """Return the player that the player is looking at.

        Return None if the player is not looking at a player.

        :rtype: Player
        """
        # Get the entity that the player is looking at
        entity = self.view_entity

        # Return a Player instance of the player or None if not a player
        return (
            Player(entity.index) if entity is not None and
            entity.is_player() else None)

    def set_view_player(self, player):
        """Force the player to look at the other player's eye location.

        :param Player player: The other player.
        """
        self.view_coordinates = player.eye_location

    view_player = property(get_view_player, set_view_player)

    def get_eye_location(self):
        """Return the player's eye location.

        :rtype: Vector
        """
        return self.view_offset + self.origin

    def set_eye_location(self, eye_location):
        """Set the player's eye location."""
        self.teleport(eye_location - self.view_offset, None, None)

    eye_location = property(get_eye_location, set_eye_location)

    @property
    def view_vector(self):
        """Return the view vector of the player.

        :rtype: Vector
        """
        eye_angle = self.eye_angle
        return Vector(
            math.cos(math.radians(eye_angle.y)),
            math.sin(math.radians(eye_angle.y)),
            -1 * math.sin(math.radians(self.eye_angle.x))
        )

    def get_view_angle(self):
        """Return the player's view angle.

        :rtype: QAngle
        """
        eye_angle_y = self.eye_angle.y
        eye_angle_y = (eye_angle_y + 360) if eye_angle_y < 0 else eye_angle_y
        return QAngle(self.eye_angle.x, eye_angle_y, self.rotation.z)

    def set_view_angle(self, angle):
        """Set the player's view angle."""
        # Make sure that only QAngle objects are passed. Otherwise you can
        # easily crash the server or cause unexpected behaviour
        assert isinstance(angle, QAngle)
        self.teleport(None, angle, None)

    view_angle = property(get_view_angle, set_view_angle)

    def push(self, horiz_mul, vert_mul, vert_override=False):
        """Push the player along his view vector.

        :param float horiz_mul: Horizontal multiplier.
        :param float vert_mul: Vertical multiplier.
        :param bool vert_override: If True ``vert_mul`` will be used as a
            static value and not as a multiplier.
        """
        x, y, z = tuple(self.view_vector)
        self.base_velocity = Vector(
            x * horiz_mul, y * horiz_mul,
            z * vert_mul if not vert_override else vert_mul)

    def client_command(self, command, server_side=False):
        """Execute a command on the client.

        :param str command: The command to execute.
        :param bool server_side: If True the command will be emulated by the
            server.
        """
        engine_server.client_command(self.edict, command, server_side)

    def slay(self):
        """Slay the player."""
        self.client_command('kill', True)

    def say(self, message):
        """Force the player to say something in the global chat.

        :param str message: The text the player should say.
        """
        self.client_command('say {0}'.format(message), True)

    def say_team(self, message):
        """Force the player to say something in the team chat.

        :param str message: The text the player should say.
        """
        self.client_command('say_team {0}'.format(message), True)

    def mute(self, receivers=None):
        """Mute the player.

        See players.voice.mute_manager.mute_player for more information.
        """
        mute_manager.mute_player(self.index, receivers)

    def unmute(self, receivers=None):
        """Unmute the player.

        See players.voice.mute_manager.unmute_player for more information.
        """
        mute_manager.unmute_player(self.index, receivers)

    def is_muted(self, receivers=None):
        """Return True if the player is currently muted.

        See players.voice.mute_manager.is_muted for more information.
        """
        return mute_manager.is_muted(self.index, receivers)

    def set_noclip(self, enable):
        """Enable/disable noclip mode.

        Noclip mode gives the player the ability to fly through the map.

        :param bool enable: If True noclip mode will be enabled.
        """
        if enable:
            self.move_type = MoveType.NOCLIP
        else:
            self.move_type = MoveType.WALK

    def get_noclip(self):
        """Return whether noclip mode is enabled.

        :rtype: bool
        """
        return self.move_type == MoveType.NOCLIP

    noclip = property(get_noclip, set_noclip)

    def set_jetpack(self, enable):
        """Enable/disable jetpack mode.

        Jetpack mode gives the player the ability to use a jetpack.

        :param bool enable: If True jetpack mode will be enabled.
        """
        if enable:
            self.move_type = MoveType.FLY
        else:
            self.move_type = MoveType.WALK

    def get_jetpack(self):
        """Return whether jetpack mode is enabled.

        :rtype: bool
        """
        return self.move_type == MoveType.FLY

    jetpack = property(get_jetpack, set_jetpack)

    def set_godmode(self, enable):
        """Enable/disable god mode.

        Godmode makes the player invulnerable.

        :param bool enable: If True god mode will be enabled.

        .. todo::

            Add m_takedamage to the data files. Which name do we want to use?
            We can't use take_damage.
        """
        if enable:
            self.set_property_uchar('m_takedamage', TakeDamage.NO)
        else:
            self.set_property_uchar('m_takedamage', TakeDamage.YES)

    def get_godmode(self):
        """Return whether god mode is enabled.

        :rtype: bool

        .. todo::

            Add m_takedamage to the data files. Which name do we want to use?
            We can't use take_damage.
        """
        return self.get_property_uchar('m_takedamage') == TakeDamage.NO

    godmode = property(get_godmode, set_godmode)

    def set_noblock(self, enable):
        """Enable/disable noblock mode.

        Noblock mode assigns a new collision group to the player that doesn't
        block other players. That means players can run through each other.

        :param bool enable: If True noblock mode will be enabled.
        """
        if enable:
            self.collision_group = CollisionGroup.DEBRIS_TRIGGER
        else:
            self.collision_group = CollisionGroup.PLAYER

    def get_noblock(self):
        """Return whether noblock mode is enabled.

        :rtype: bool
        """
        return self.collision_group == CollisionGroup.DEBRIS_TRIGGER

    noblock = property(get_noblock, set_noblock)

    def set_freeze(self, enable):
        """Enable/disable freeze mode.

        Freeze mode makes the player unable to move, look and shoot.

        :param bool enable: If True freeze mode will be enabled.
        """
        if enable:
            self.flags |= PlayerStates.FROZEN
        else:
            self.flags &= ~PlayerStates.FROZEN

    def get_freeze(self):
        """Return whether freeze mode is enabled.

        :rtype: bool
        """
        return bool(self.flags & PlayerStates.FROZEN)

    freeze = property(get_freeze, set_freeze)

    def set_stuck(self, enable):
        """Enable/disable stuck mode.

        Stuck mode forces the player to stay exactly at his current position
        even if he is currently in the air. He's still able to look and shoot.

        :param bool enable: If True stuck mode will be enabled.
        """
        if enable:
            self.move_type = MoveType.NONE
        else:
            self.move_type = MoveType.WALK

    def get_stuck(self):
        """Return whether stuck mode is enabled.

        :rtype: bool
        """
        return self.move_type == MoveType.NONE

    stuck = property(get_stuck, set_stuck)

<<<<<<< HEAD
    # =========================================================================
    # >> PLAYER WEAPON FUNCTIONALITY
    # =========================================================================
    @property
    def primary(self):
        """Return the player's primary weapon.

        :rtype: Weapon
        """
        return self.get_weapon(is_filters='primary')

    @property
    def secondary(self):
        """Return the player's secondary weapon.

        :rtype: Weapon
        """
        return self.get_weapon(is_filters='secondary')

    @property
    def active_weapon(self):
        """Return the player's active weapon.

        :rtype: Weapon
        """
        # Get the player's active weapon's index
        index = index_from_inthandle(self.active_weapon_handle)

        # Does the player have an active weapon?
        if index is not None:

            # Return a Weapon instance for the player's active weapon
            return Weapon(index)

        # If no active weapon, return None
        return None

    def get_weapon(self, classname=None, is_filters=None, not_filters=None):
        """Return the first found weapon for the given arguments.

        :rtype: Weapon
        """
        # Loop through all weapons for the given arguments
        for weapon in self.weapons(classname, is_filters, not_filters):

            # Return the first found weapon
            return weapon

        # If no weapon is found, return None
        return None

    def weapons(self, classname=None, is_filters=None, not_filters=None):
        """Iterate over the player's weapons for the given arguments.

        :return: A generator of :class:`weapons.entity.Weapon` objects
        :rtype: generator
        """
        # Loop through all the players weapons for the given arguments
        for index in self.weapon_indexes(classname, is_filters, not_filters):

            # Yield the current weapon
            yield Weapon(index)

    def weapon_indexes(
            self, classname=None, is_filters=None, not_filters=None):
        """Iterate over the player's weapon indexes for the given arguments.

        :return: A generator of indexes
        :rtype: generator
        """
        # Is the weapon array supported for the current game?
        if _weapon_prop_length is None:
            return

        # Loop through the length of the weapon array
        for offset in range(_weapon_prop_length):

            # Get the player's current weapon at this offset
            handle = self.get_property_int(
                weapon_manager.myweapons + '%03i' % offset)

            # Try to get the index of the handle
            try:
                index = index_from_inthandle(handle)
            except:
                continue

            # Get the weapon's classname
            weapon_class = edict_from_index(index).get_class_name()

            # Was a classname given and the current
            # weapon is not of that classname?
            if classname is not None and weapon_class != classname:

                # Do not yield this index
                continue

            # Import WeaponClassIter to use its functionality
            from filters.weapons import WeaponClassIter

            # Was a weapon type given and the
            # current weapon is not of that type?
            if not (is_filters is None and not_filters is None):
                if weapon_class not in map(
                        lambda value: value.name,
                        WeaponClassIter(is_filters, not_filters)):

                    # Do not yield this index
                    continue

            # Yield the index
            yield index
=======
    def send_convar_value(self, cvar_name, value):
        """Send a convar value.

        :param str cvar_name: Name of the convar.
        :param str value: Value to send.
        """
        buffer_size = 256
        buffer = BitBufferWrite(buffer_size)

        if SOURCE_ENGINE == 'csgo':
            from _messages import ProtobufMessage
            msg = ProtobufMessage('CNETMsg_SetConVar')

            cvar = msg.mutable_message('convars').add_message('cvars')
            cvar.set_string('name', cvar_name)
            cvar.set_string('value', str(value))

            msg_size = msg.byte_size
            buffer.write_var_int32(6)
            buffer.write_var_int32(msg_size)
            msg.serialize_to_array(
                buffer.data + buffer.num_bytes_written, buffer_size)
            buffer.seek_to_bit((buffer.num_bytes_written + msg_size) * 8)
        else:
            buffer.write_ubit_long(5, 6)
            buffer.write_byte(1)
            buffer.write_string(cvar_name)
            buffer.write_string(str(value))

        self.client.net_channel.send_data(buffer)
>>>>>>> 8ce08e84


# =============================================================================
# >> CALLBACKS
# =============================================================================
if SOURCE_ENGINE_BRANCH in ('css', 'csgo'):
    @PreHook(memory.get_virtual_function(engine_server, 'ClientCommand'))
    def _pre_client_command(args):
        """Block name changes started by the server.

        Pre-hook on IVEngineServer::ClientCommand to block the name changes.
        """
        if args[2] == 'name "%s"':
            return 0


# =============================================================================
# >> HELPER FUNCTIONS
# =============================================================================
def _find_weapon_prop_length(table):
    """Loop through a prop table to find the myweapons property length."""
    # Loop through the props in the table
    for offset in range(len(table)):

        # Get the prop
        item = table[offset]

        # Is this the m_hMyWeapons prop?
        if item.name == weapon_manager.myweapons[:~0]:

            # If so, return the length of the prop table
            return len(item.data_table)

        # Is the current prop a table?
        if item.type == SendPropType.DATATABLE:

            # Loop through the table
            _find_weapon_prop_length(item.data_table)

# Default the weapon prop length to None
_weapon_prop_length = None

# Is the game supported?
if not isinstance(weapon_manager, NoWeaponManager):

    # Get the first ServerClass object
    _current_class = server_game_dll.get_all_server_classes()

    # Use "while" to loop through all ServerClass objects
    while _current_class:

        # Loop through the ServerClass' props
        _weapon_prop_length = _find_weapon_prop_length(_current_class.table)

        # Was m_hMyWeapons found?
        if _weapon_prop_length is not None:

            # No need to continue looping
            break

        # Move to the next ServerClass
        _current_class = _current_class.next<|MERGE_RESOLUTION|>--- conflicted
+++ resolved
@@ -65,11 +65,7 @@
 # =============================================================================
 # >> CLASSES
 # =============================================================================
-<<<<<<< HEAD
 class Player(Entity, _GameWeapons):
-=======
-class Player(Entity, _GamePlayer, _PlayerWeapons):
->>>>>>> 8ce08e84
     """Class used to interact directly with players."""
 
     def __init__(self, index):
@@ -545,120 +541,6 @@
 
     stuck = property(get_stuck, set_stuck)
 
-<<<<<<< HEAD
-    # =========================================================================
-    # >> PLAYER WEAPON FUNCTIONALITY
-    # =========================================================================
-    @property
-    def primary(self):
-        """Return the player's primary weapon.
-
-        :rtype: Weapon
-        """
-        return self.get_weapon(is_filters='primary')
-
-    @property
-    def secondary(self):
-        """Return the player's secondary weapon.
-
-        :rtype: Weapon
-        """
-        return self.get_weapon(is_filters='secondary')
-
-    @property
-    def active_weapon(self):
-        """Return the player's active weapon.
-
-        :rtype: Weapon
-        """
-        # Get the player's active weapon's index
-        index = index_from_inthandle(self.active_weapon_handle)
-
-        # Does the player have an active weapon?
-        if index is not None:
-
-            # Return a Weapon instance for the player's active weapon
-            return Weapon(index)
-
-        # If no active weapon, return None
-        return None
-
-    def get_weapon(self, classname=None, is_filters=None, not_filters=None):
-        """Return the first found weapon for the given arguments.
-
-        :rtype: Weapon
-        """
-        # Loop through all weapons for the given arguments
-        for weapon in self.weapons(classname, is_filters, not_filters):
-
-            # Return the first found weapon
-            return weapon
-
-        # If no weapon is found, return None
-        return None
-
-    def weapons(self, classname=None, is_filters=None, not_filters=None):
-        """Iterate over the player's weapons for the given arguments.
-
-        :return: A generator of :class:`weapons.entity.Weapon` objects
-        :rtype: generator
-        """
-        # Loop through all the players weapons for the given arguments
-        for index in self.weapon_indexes(classname, is_filters, not_filters):
-
-            # Yield the current weapon
-            yield Weapon(index)
-
-    def weapon_indexes(
-            self, classname=None, is_filters=None, not_filters=None):
-        """Iterate over the player's weapon indexes for the given arguments.
-
-        :return: A generator of indexes
-        :rtype: generator
-        """
-        # Is the weapon array supported for the current game?
-        if _weapon_prop_length is None:
-            return
-
-        # Loop through the length of the weapon array
-        for offset in range(_weapon_prop_length):
-
-            # Get the player's current weapon at this offset
-            handle = self.get_property_int(
-                weapon_manager.myweapons + '%03i' % offset)
-
-            # Try to get the index of the handle
-            try:
-                index = index_from_inthandle(handle)
-            except:
-                continue
-
-            # Get the weapon's classname
-            weapon_class = edict_from_index(index).get_class_name()
-
-            # Was a classname given and the current
-            # weapon is not of that classname?
-            if classname is not None and weapon_class != classname:
-
-                # Do not yield this index
-                continue
-
-            # Import WeaponClassIter to use its functionality
-            from filters.weapons import WeaponClassIter
-
-            # Was a weapon type given and the
-            # current weapon is not of that type?
-            if not (is_filters is None and not_filters is None):
-                if weapon_class not in map(
-                        lambda value: value.name,
-                        WeaponClassIter(is_filters, not_filters)):
-
-                    # Do not yield this index
-                    continue
-
-            # Yield the index
-            yield index
-=======
     def send_convar_value(self, cvar_name, value):
         """Send a convar value.
 
@@ -689,7 +571,119 @@
             buffer.write_string(str(value))
 
         self.client.net_channel.send_data(buffer)
->>>>>>> 8ce08e84
+
+    # =========================================================================
+    # >> PLAYER WEAPON FUNCTIONALITY
+    # =========================================================================
+    @property
+    def primary(self):
+        """Return the player's primary weapon.
+
+        :rtype: Weapon
+        """
+        return self.get_weapon(is_filters='primary')
+
+    @property
+    def secondary(self):
+        """Return the player's secondary weapon.
+
+        :rtype: Weapon
+        """
+        return self.get_weapon(is_filters='secondary')
+
+    @property
+    def active_weapon(self):
+        """Return the player's active weapon.
+
+        :rtype: Weapon
+        """
+        # Get the player's active weapon's index
+        index = index_from_inthandle(self.active_weapon_handle)
+
+        # Does the player have an active weapon?
+        if index is not None:
+
+            # Return a Weapon instance for the player's active weapon
+            return Weapon(index)
+
+        # If no active weapon, return None
+        return None
+
+    def get_weapon(self, classname=None, is_filters=None, not_filters=None):
+        """Return the first found weapon for the given arguments.
+
+        :rtype: Weapon
+        """
+        # Loop through all weapons for the given arguments
+        for weapon in self.weapons(classname, is_filters, not_filters):
+
+            # Return the first found weapon
+            return weapon
+
+        # If no weapon is found, return None
+        return None
+
+    def weapons(self, classname=None, is_filters=None, not_filters=None):
+        """Iterate over the player's weapons for the given arguments.
+
+        :return: A generator of :class:`weapons.entity.Weapon` objects
+        :rtype: generator
+        """
+        # Loop through all the players weapons for the given arguments
+        for index in self.weapon_indexes(classname, is_filters, not_filters):
+
+            # Yield the current weapon
+            yield Weapon(index)
+
+    def weapon_indexes(
+            self, classname=None, is_filters=None, not_filters=None):
+        """Iterate over the player's weapon indexes for the given arguments.
+
+        :return: A generator of indexes
+        :rtype: generator
+        """
+        # Is the weapon array supported for the current game?
+        if _weapon_prop_length is None:
+            return
+
+        # Loop through the length of the weapon array
+        for offset in range(_weapon_prop_length):
+
+            # Get the player's current weapon at this offset
+            handle = self.get_property_int(
+                weapon_manager.myweapons + '%03i' % offset)
+
+            # Try to get the index of the handle
+            try:
+                index = index_from_inthandle(handle)
+            except:
+                continue
+
+            # Get the weapon's classname
+            weapon_class = edict_from_index(index).get_class_name()
+
+            # Was a classname given and the current
+            # weapon is not of that classname?
+            if classname is not None and weapon_class != classname:
+
+                # Do not yield this index
+                continue
+
+            # Import WeaponClassIter to use its functionality
+            from filters.weapons import WeaponClassIter
+
+            # Was a weapon type given and the
+            # current weapon is not of that type?
+            if not (is_filters is None and not_filters is None):
+                if weapon_class not in map(
+                        lambda value: value.name,
+                        WeaponClassIter(is_filters, not_filters)):
+
+                    # Do not yield this index
+                    continue
+
+            # Yield the index
+            yield index
 
 
 # =============================================================================
@@ -712,10 +706,7 @@
 def _find_weapon_prop_length(table):
     """Loop through a prop table to find the myweapons property length."""
     # Loop through the props in the table
-    for offset in range(len(table)):
-
-        # Get the prop
-        item = table[offset]
+    for item in table:
 
         # Is this the m_hMyWeapons prop?
         if item.name == weapon_manager.myweapons[:~0]:
