# ../players/games/csgo.py

"""Provides csgo specific player functionality."""

# =============================================================================
# >> IMPORTS
# =============================================================================
# Source.Python Imports
#   Players
from players._language.cache import get_client_language
from players.games.base import _GameWeapons as _BaseWeapons
from players.weapons.projectiles import _HEGrenade
from players.weapons.projectiles import _Flashbang
from players.weapons.projectiles import _SmokeGrenade
from players.weapons.projectiles import _Decoy
from players.weapons.projectiles import _Incendiary
from players.weapons.types import _C4


# =============================================================================
# >> CLASSES
# =============================================================================
<<<<<<< HEAD
class _GameWeapons(
        _HEGrenade, _Flashbang, _SmokeGrenade,
        _Decoy, _Incendiary, _C4, _BaseWeapons):
    """CS:GO specific player weapon functionality."""
=======
class _GamePlayer(
        _HEGrenade, _Flashbang, _SmokeGrenade, _Decoy, _Incendiary, _C4):
    """CS:GO specific player functionality."""

    def _get_kills(self):
        """Return the number of kills the player has."""
        return self.__getattr__('kills')

    def _set_kills(self, value):
        """Set the number of kills the player has."""
        self.increment_frag_count(value - self.kills, 0)

    kills = property(
        _get_kills, _set_kills, doc="""The number of kills a player has.""")

    def _get_deaths(self):
        """Return the number of deaths the player has."""
        return self.__getattr__('deaths')

    def _set_deaths(self, value):
        """Set the number of deaths the player has."""
        self.increment_death_count(value - self.deaths)

    deaths = property(
        _get_deaths, _set_deaths, doc="""The number of deaths a player has.""")

    def _get_assists(self):
        """Return the number of assists the player has."""
        return self.__getattr__('assists')

    def _set_assists(self, value):
        """Set the number of assists the player has."""
        self.increment_assists_count(value - self.assists)

    assists = property(
        _get_assists, _set_assists,
        doc="""The number of assists a player has.""")
>>>>>>> 8ce08e84
<|MERGE_RESOLUTION|>--- conflicted
+++ resolved
@@ -20,15 +20,10 @@
 # =============================================================================
 # >> CLASSES
 # =============================================================================
-<<<<<<< HEAD
 class _GameWeapons(
         _HEGrenade, _Flashbang, _SmokeGrenade,
         _Decoy, _Incendiary, _C4, _BaseWeapons):
     """CS:GO specific player weapon functionality."""
-=======
-class _GamePlayer(
-        _HEGrenade, _Flashbang, _SmokeGrenade, _Decoy, _Incendiary, _C4):
-    """CS:GO specific player functionality."""
 
     def _get_kills(self):
         """Return the number of kills the player has."""
@@ -62,5 +57,4 @@
 
     assists = property(
         _get_assists, _set_assists,
-        doc="""The number of assists a player has.""")
->>>>>>> 8ce08e84
+        doc="""The number of assists a player has.""")